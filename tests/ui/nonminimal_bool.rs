--- conflicted
+++ resolved
@@ -91,8 +91,6 @@
         };
     }
     if a!() {}
-<<<<<<< HEAD
-=======
 }
 
 fn issue_10435() {
@@ -111,5 +109,4 @@
     if !(x == [0]) {
         println!("{}", line!());
     }
->>>>>>> 26e245d2
 }