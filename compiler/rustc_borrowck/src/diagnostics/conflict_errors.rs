use either::Either;
use rustc_const_eval::util::CallKind;
use rustc_data_structures::captures::Captures;
use rustc_data_structures::fx::FxIndexSet;
use rustc_errors::{
    struct_span_err, Applicability, Diagnostic, DiagnosticBuilder, ErrorGuaranteed, MultiSpan,
};
use rustc_hir as hir;
use rustc_hir::def::{DefKind, Res};
use rustc_hir::intravisit::{walk_block, walk_expr, Visitor};
use rustc_hir::{AsyncGeneratorKind, GeneratorKind, LangItem};
use rustc_infer::infer::TyCtxtInferExt;
use rustc_infer::traits::ObligationCause;
use rustc_middle::mir::tcx::PlaceTy;
use rustc_middle::mir::{
    self, AggregateKind, BindingForm, BorrowKind, ClearCrossCrate, ConstraintCategory,
    FakeReadCause, LocalDecl, LocalInfo, LocalKind, Location, Operand, Place, PlaceRef,
    ProjectionElem, Rvalue, Statement, StatementKind, Terminator, TerminatorKind, VarBindingForm,
};
use rustc_middle::ty::{self, suggest_constraining_type_params, PredicateKind, Ty};
use rustc_mir_dataflow::move_paths::{InitKind, MoveOutIndex, MovePathIndex};
use rustc_span::def_id::LocalDefId;
use rustc_span::hygiene::DesugaringKind;
use rustc_span::symbol::{kw, sym};
use rustc_span::{BytePos, Span, Symbol};
use rustc_trait_selection::infer::InferCtxtExt;
use rustc_trait_selection::traits::ObligationCtxt;

use crate::borrow_set::TwoPhaseActivation;
use crate::borrowck_errors;

use crate::diagnostics::conflict_errors::StorageDeadOrDrop::LocalStorageDead;
use crate::diagnostics::find_all_local_uses;
use crate::diagnostics::mutability_errors::mut_borrow_of_mutable_ref;
use crate::{
    borrow_set::BorrowData, diagnostics::Instance, prefixes::IsPrefixOf,
    InitializationRequiringAction, MirBorrowckCtxt, PrefixSet, WriteKind,
};

use super::{
    explain_borrow::{BorrowExplanation, LaterUseKind},
    DescribePlaceOpt, RegionName, RegionNameSource, UseSpans,
};

#[derive(Debug)]
struct MoveSite {
    /// Index of the "move out" that we found. The `MoveData` can
    /// then tell us where the move occurred.
    moi: MoveOutIndex,

    /// `true` if we traversed a back edge while walking from the point
    /// of error to the move site.
    traversed_back_edge: bool,
}

/// Which case a StorageDeadOrDrop is for.
#[derive(Copy, Clone, PartialEq, Eq, Debug)]
enum StorageDeadOrDrop<'tcx> {
    LocalStorageDead,
    BoxedStorageDead,
    Destructor(Ty<'tcx>),
}

impl<'cx, 'tcx> MirBorrowckCtxt<'cx, 'tcx> {
    pub(crate) fn report_use_of_moved_or_uninitialized(
        &mut self,
        location: Location,
        desired_action: InitializationRequiringAction,
        (moved_place, used_place, span): (PlaceRef<'tcx>, PlaceRef<'tcx>, Span),
        mpi: MovePathIndex,
    ) {
        debug!(
            "report_use_of_moved_or_uninitialized: location={:?} desired_action={:?} \
             moved_place={:?} used_place={:?} span={:?} mpi={:?}",
            location, desired_action, moved_place, used_place, span, mpi
        );

        let use_spans =
            self.move_spans(moved_place, location).or_else(|| self.borrow_spans(span, location));
        let span = use_spans.args_or_use();

        let (move_site_vec, maybe_reinitialized_locations) = self.get_moved_indexes(location, mpi);
        debug!(
            "report_use_of_moved_or_uninitialized: move_site_vec={:?} use_spans={:?}",
            move_site_vec, use_spans
        );
        let move_out_indices: Vec<_> =
            move_site_vec.iter().map(|move_site| move_site.moi).collect();

        if move_out_indices.is_empty() {
            let root_place = PlaceRef { projection: &[], ..used_place };

            if !self.uninitialized_error_reported.insert(root_place) {
                debug!(
                    "report_use_of_moved_or_uninitialized place: error about {:?} suppressed",
                    root_place
                );
                return;
            }

            let err = self.report_use_of_uninitialized(
                mpi,
                used_place,
                moved_place,
                desired_action,
                span,
                use_spans,
            );
            self.buffer_error(err);
        } else {
            if let Some((reported_place, _)) = self.has_move_error(&move_out_indices) {
                if self.prefixes(*reported_place, PrefixSet::All).any(|p| p == used_place) {
                    debug!(
                        "report_use_of_moved_or_uninitialized place: error suppressed mois={:?}",
                        move_out_indices
                    );
                    return;
                }
            }

            let is_partial_move = move_site_vec.iter().any(|move_site| {
                let move_out = self.move_data.moves[(*move_site).moi];
                let moved_place = &self.move_data.move_paths[move_out.path].place;
                // `*(_1)` where `_1` is a `Box` is actually a move out.
                let is_box_move = moved_place.as_ref().projection == [ProjectionElem::Deref]
                    && self.body.local_decls[moved_place.local].ty.is_box();

                !is_box_move
                    && used_place != moved_place.as_ref()
                    && used_place.is_prefix_of(moved_place.as_ref())
            });

            let partial_str = if is_partial_move { "partial " } else { "" };
            let partially_str = if is_partial_move { "partially " } else { "" };

            let mut err = self.cannot_act_on_moved_value(
                span,
                desired_action.as_noun(),
                partially_str,
                self.describe_place_with_options(
                    moved_place,
                    DescribePlaceOpt { including_downcast: true, including_tuple_field: true },
                ),
            );

            let reinit_spans = maybe_reinitialized_locations
                .iter()
                .take(3)
                .map(|loc| {
                    self.move_spans(self.move_data.move_paths[mpi].place.as_ref(), *loc)
                        .args_or_use()
                })
                .collect::<Vec<Span>>();

            let reinits = maybe_reinitialized_locations.len();
            if reinits == 1 {
                err.span_label(reinit_spans[0], "this reinitialization might get skipped");
            } else if reinits > 1 {
                err.span_note(
                    MultiSpan::from_spans(reinit_spans),
                    &if reinits <= 3 {
                        format!("these {reinits} reinitializations might get skipped")
                    } else {
                        format!(
                            "these 3 reinitializations and {} other{} might get skipped",
                            reinits - 3,
                            if reinits == 4 { "" } else { "s" }
                        )
                    },
                );
            }

            let closure = self.add_moved_or_invoked_closure_note(location, used_place, &mut err);

            let mut is_loop_move = false;
            let mut in_pattern = false;
            let mut seen_spans = FxIndexSet::default();

            for move_site in &move_site_vec {
                let move_out = self.move_data.moves[(*move_site).moi];
                let moved_place = &self.move_data.move_paths[move_out.path].place;

                let move_spans = self.move_spans(moved_place.as_ref(), move_out.source);
                let move_span = move_spans.args_or_use();

                let move_msg = if move_spans.for_closure() { " into closure" } else { "" };

                let loop_message = if location == move_out.source || move_site.traversed_back_edge {
                    ", in previous iteration of loop"
                } else {
                    ""
                };

                if location == move_out.source {
                    is_loop_move = true;
                }

                if !seen_spans.contains(&move_span) {
                    if !closure {
                        self.suggest_ref_or_clone(
                            mpi,
                            move_span,
                            &mut err,
                            &mut in_pattern,
                            move_spans,
                        );
                    }

                    self.explain_captures(
                        &mut err,
                        span,
                        move_span,
                        move_spans,
                        *moved_place,
                        partially_str,
                        loop_message,
                        move_msg,
                        is_loop_move,
                        maybe_reinitialized_locations.is_empty(),
                    );
                }
                seen_spans.insert(move_span);
            }

            use_spans.var_path_only_subdiag(&mut err, desired_action);

            if !is_loop_move {
                err.span_label(
                    span,
                    format!(
                        "value {} here after {partial_str}move",
                        desired_action.as_verb_in_past_tense(),
                    ),
                );
            }

            let ty = used_place.ty(self.body, self.infcx.tcx).ty;
            let needs_note = match ty.kind() {
                ty::Closure(id, _) => {
                    self.infcx.tcx.closure_kind_origin(id.expect_local()).is_none()
                }
                _ => true,
            };

            let mpi = self.move_data.moves[move_out_indices[0]].path;
            let place = &self.move_data.move_paths[mpi].place;
            let ty = place.ty(self.body, self.infcx.tcx).ty;

            // If we're in pattern, we do nothing in favor of the previous suggestion (#80913).
            // Same for if we're in a loop, see #101119.
            if is_loop_move & !in_pattern && !matches!(use_spans, UseSpans::ClosureUse { .. }) {
                if let ty::Ref(_, _, hir::Mutability::Mut) = ty.kind() {
                    // We have a `&mut` ref, we need to reborrow on each iteration (#62112).
                    err.span_suggestion_verbose(
                        span.shrink_to_lo(),
                        &format!(
                            "consider creating a fresh reborrow of {} here",
                            self.describe_place(moved_place)
                                .map(|n| format!("`{n}`"))
                                .unwrap_or_else(|| "the mutable reference".to_string()),
                        ),
                        "&mut *",
                        Applicability::MachineApplicable,
                    );
                }
            }

            let opt_name = self.describe_place_with_options(
                place.as_ref(),
                DescribePlaceOpt { including_downcast: true, including_tuple_field: true },
            );
            let note_msg = match opt_name {
                Some(name) => format!("`{name}`"),
                None => "value".to_owned(),
            };
            if self.suggest_borrow_fn_like(&mut err, ty, &move_site_vec, &note_msg) {
                // Suppress the next suggestion since we don't want to put more bounds onto
                // something that already has `Fn`-like bounds (or is a closure), so we can't
                // restrict anyways.
            } else {
                self.suggest_adding_copy_bounds(&mut err, ty, span);
            }

            if needs_note {
                let span = if let Some(local) = place.as_local() {
                    Some(self.body.local_decls[local].source_info.span)
                } else {
                    None
                };
                self.note_type_does_not_implement_copy(&mut err, &note_msg, ty, span, partial_str);
            }

            if let UseSpans::FnSelfUse {
                kind: CallKind::DerefCoercion { deref_target, deref_target_ty, .. },
                ..
            } = use_spans
            {
                err.note(&format!(
                    "{} occurs due to deref coercion to `{deref_target_ty}`",
                    desired_action.as_noun(),
                ));

                // Check first whether the source is accessible (issue #87060)
                if self.infcx.tcx.sess.source_map().is_span_accessible(deref_target) {
                    err.span_note(deref_target, "deref defined here");
                }
            }

            self.buffer_move_error(move_out_indices, (used_place, err));
        }
    }

    fn suggest_ref_or_clone(
        &mut self,
        mpi: MovePathIndex,
        move_span: Span,
        err: &mut DiagnosticBuilder<'_, ErrorGuaranteed>,
        in_pattern: &mut bool,
        move_spans: UseSpans<'_>,
    ) {
        struct ExpressionFinder<'hir> {
            expr_span: Span,
            expr: Option<&'hir hir::Expr<'hir>>,
            pat: Option<&'hir hir::Pat<'hir>>,
            parent_pat: Option<&'hir hir::Pat<'hir>>,
        }
        impl<'hir> Visitor<'hir> for ExpressionFinder<'hir> {
            fn visit_expr(&mut self, e: &'hir hir::Expr<'hir>) {
                if e.span == self.expr_span {
                    self.expr = Some(e);
                }
                hir::intravisit::walk_expr(self, e);
            }
            fn visit_pat(&mut self, p: &'hir hir::Pat<'hir>) {
                if p.span == self.expr_span {
                    self.pat = Some(p);
                }
                if let hir::PatKind::Binding(hir::BindingAnnotation::NONE, _, i, sub) = p.kind {
                    if i.span == self.expr_span || p.span == self.expr_span {
                        self.pat = Some(p);
                    }
                    // Check if we are in a situation of `ident @ ident` where we want to suggest
                    // `ref ident @ ref ident` or `ref ident @ Struct { ref ident }`.
                    if let Some(subpat) = sub && self.pat.is_none() {
                        self.visit_pat(subpat);
                        if self.pat.is_some() {
                            self.parent_pat = Some(p);
                        }
                        return;
                    }
                }
                hir::intravisit::walk_pat(self, p);
            }
        }
        let hir = self.infcx.tcx.hir();
        if let Some(hir::Node::Item(hir::Item {
            kind: hir::ItemKind::Fn(_, _, body_id),
            ..
        })) = hir.find(self.mir_hir_id())
            && let Some(hir::Node::Expr(expr)) = hir.find(body_id.hir_id)
        {
            let place = &self.move_data.move_paths[mpi].place;
            let span = place.as_local()
                .map(|local| self.body.local_decls[local].source_info.span);
            let mut finder = ExpressionFinder {
                expr_span: move_span,
                expr: None,
                pat: None,
                parent_pat: None,
            };
            finder.visit_expr(expr);
            if let Some(span) = span && let Some(expr) = finder.expr {
                for (_, expr) in hir.parent_iter(expr.hir_id) {
                    if let hir::Node::Expr(expr) = expr {
                        if expr.span.contains(span) {
                            // If the let binding occurs within the same loop, then that
                            // loop isn't relevant, like in the following, the outermost `loop`
                            // doesn't play into `x` being moved.
                            // ```
                            // loop {
                            //     let x = String::new();
                            //     loop {
                            //         foo(x);
                            //     }
                            // }
                            // ```
                            break;
                        }
                        if let hir::ExprKind::Loop(.., loop_span) = expr.kind {
                            err.span_label(loop_span, "inside of this loop");
                        }
                    }
                }
                let typeck = self.infcx.tcx.typeck(self.mir_def_id());
                let hir_id = hir.parent_id(expr.hir_id);
                if let Some(parent) = hir.find(hir_id) {
                    let (def_id, args, offset) = if let hir::Node::Expr(parent_expr) = parent
                        && let hir::ExprKind::MethodCall(_, _, args, _) = parent_expr.kind
                        && let Some(def_id) = typeck.type_dependent_def_id(parent_expr.hir_id)
                    {
                        (def_id.as_local(), args, 1)
                    } else if let hir::Node::Expr(parent_expr) = parent
                        && let hir::ExprKind::Call(call, args) = parent_expr.kind
                        && let ty::FnDef(def_id, _) = typeck.node_type(call.hir_id).kind()
                    {
                        (def_id.as_local(), args, 0)
                    } else {
                        (None, &[][..], 0)
                    };
                    if let Some(def_id) = def_id
                        && let Some(node) = hir.find(hir.local_def_id_to_hir_id(def_id))
                        && let Some(fn_sig) = node.fn_sig()
                        && let Some(ident) = node.ident()
                        && let Some(pos) = args.iter().position(|arg| arg.hir_id == expr.hir_id)
                        && let Some(arg) = fn_sig.decl.inputs.get(pos + offset)
                    {
                        let mut span: MultiSpan = arg.span.into();
                        span.push_span_label(
                            arg.span,
                            "this parameter takes ownership of the value".to_string(),
                        );
                        let descr = match node.fn_kind() {
                            Some(hir::intravisit::FnKind::ItemFn(..)) | None => "function",
                            Some(hir::intravisit::FnKind::Method(..)) => "method",
                            Some(hir::intravisit::FnKind::Closure) => "closure",
                        };
                        span.push_span_label(
                            ident.span,
                            format!("in this {descr}"),
                        );
                        err.span_note(
                            span,
                            format!(
                                "consider changing this parameter type in {descr} `{ident}` to \
                                 borrow instead if owning the value isn't necessary",
                            ),
                        );
                    }
                    let place = &self.move_data.move_paths[mpi].place;
                    let ty = place.ty(self.body, self.infcx.tcx).ty;
                    if let hir::Node::Expr(parent_expr) = parent
                        && let hir::ExprKind::Call(call_expr, _) = parent_expr.kind
                        && let hir::ExprKind::Path(
                            hir::QPath::LangItem(LangItem::IntoIterIntoIter, _, _)
                        ) = call_expr.kind
                    {
                        // Do not suggest `.clone()` in a `for` loop, we already suggest borrowing.
                    } else if let UseSpans::FnSelfUse {
                        kind: CallKind::Normal { .. },
                        ..
                    } = move_spans {
                        // We already suggest cloning for these cases in `explain_captures`.
                    } else {
                        self.suggest_cloning(err, ty, move_span);
                    }
                }
            }
            if let Some(pat) = finder.pat {
                *in_pattern = true;
                let mut sugg = vec![(pat.span.shrink_to_lo(), "ref ".to_string())];
                if let Some(pat) = finder.parent_pat {
                    sugg.insert(0, (pat.span.shrink_to_lo(), "ref ".to_string()));
                }
                err.multipart_suggestion_verbose(
                    "borrow this binding in the pattern to avoid moving the value",
                    sugg,
                    Applicability::MachineApplicable,
                );
            }
        }
    }

    fn report_use_of_uninitialized(
        &self,
        mpi: MovePathIndex,
        used_place: PlaceRef<'tcx>,
        moved_place: PlaceRef<'tcx>,
        desired_action: InitializationRequiringAction,
        span: Span,
        use_spans: UseSpans<'tcx>,
    ) -> DiagnosticBuilder<'cx, ErrorGuaranteed> {
        // We need all statements in the body where the binding was assigned to to later find all
        // the branching code paths where the binding *wasn't* assigned to.
        let inits = &self.move_data.init_path_map[mpi];
        let move_path = &self.move_data.move_paths[mpi];
        let decl_span = self.body.local_decls[move_path.place.local].source_info.span;
        let mut spans = vec![];
        for init_idx in inits {
            let init = &self.move_data.inits[*init_idx];
            let span = init.span(&self.body);
            if !span.is_dummy() {
                spans.push(span);
            }
        }

        let (name, desc) = match self.describe_place_with_options(
            moved_place,
            DescribePlaceOpt { including_downcast: true, including_tuple_field: true },
        ) {
            Some(name) => (format!("`{name}`"), format!("`{name}` ")),
            None => ("the variable".to_string(), String::new()),
        };
        let path = match self.describe_place_with_options(
            used_place,
            DescribePlaceOpt { including_downcast: true, including_tuple_field: true },
        ) {
            Some(name) => format!("`{name}`"),
            None => "value".to_string(),
        };

        // We use the statements were the binding was initialized, and inspect the HIR to look
        // for the branching codepaths that aren't covered, to point at them.
        let map = self.infcx.tcx.hir();
        let body_id = map.body_owned_by(self.mir_def_id());
        let body = map.body(body_id);

        let mut visitor = ConditionVisitor { spans: &spans, name: &name, errors: vec![] };
        visitor.visit_body(&body);

        let mut show_assign_sugg = false;
        let isnt_initialized = if let InitializationRequiringAction::PartialAssignment
        | InitializationRequiringAction::Assignment = desired_action
        {
            // The same error is emitted for bindings that are *sometimes* initialized and the ones
            // that are *partially* initialized by assigning to a field of an uninitialized
            // binding. We differentiate between them for more accurate wording here.
            "isn't fully initialized"
        } else if !spans.iter().any(|i| {
            // We filter these to avoid misleading wording in cases like the following,
            // where `x` has an `init`, but it is in the same place we're looking at:
            // ```
            // let x;
            // x += 1;
            // ```
            !i.contains(span)
            // We filter these to avoid incorrect main message on `match-cfg-fake-edges.rs`
            && !visitor
                .errors
                .iter()
                .map(|(sp, _)| *sp)
                .any(|sp| span < sp && !sp.contains(span))
        }) {
            show_assign_sugg = true;
            "isn't initialized"
        } else {
            "is possibly-uninitialized"
        };

        let used = desired_action.as_general_verb_in_past_tense();
        let mut err =
            struct_span_err!(self, span, E0381, "{used} binding {desc}{isnt_initialized}");
        use_spans.var_path_only_subdiag(&mut err, desired_action);

        if let InitializationRequiringAction::PartialAssignment
        | InitializationRequiringAction::Assignment = desired_action
        {
            err.help(
                "partial initialization isn't supported, fully initialize the binding with a \
                 default value and mutate it, or use `std::mem::MaybeUninit`",
            );
        }
        err.span_label(span, format!("{path} {used} here but it {isnt_initialized}"));

        let mut shown = false;
        for (sp, label) in visitor.errors {
            if sp < span && !sp.overlaps(span) {
                // When we have a case like `match-cfg-fake-edges.rs`, we don't want to mention
                // match arms coming after the primary span because they aren't relevant:
                // ```
                // let x;
                // match y {
                //     _ if { x = 2; true } => {}
                //     _ if {
                //         x; //~ ERROR
                //         false
                //     } => {}
                //     _ => {} // We don't want to point to this.
                // };
                // ```
                err.span_label(sp, &label);
                shown = true;
            }
        }
        if !shown {
            for sp in &spans {
                if *sp < span && !sp.overlaps(span) {
                    err.span_label(*sp, "binding initialized here in some conditions");
                }
            }
        }

        err.span_label(decl_span, "binding declared here but left uninitialized");
        if show_assign_sugg {
            struct LetVisitor {
                decl_span: Span,
                sugg_span: Option<Span>,
            }

            impl<'v> Visitor<'v> for LetVisitor {
                fn visit_stmt(&mut self, ex: &'v hir::Stmt<'v>) {
                    if self.sugg_span.is_some() {
                        return;
                    }
                    if let hir::StmtKind::Local(hir::Local {
                            span, ty, init: None, ..
                        }) = &ex.kind && span.contains(self.decl_span) {
                            self.sugg_span = ty.map_or(Some(self.decl_span), |ty| Some(ty.span));
                    }
                    hir::intravisit::walk_stmt(self, ex);
                }
            }

            let mut visitor = LetVisitor { decl_span, sugg_span: None };
            visitor.visit_body(&body);
            if let Some(span) = visitor.sugg_span {
                self.suggest_assign_value(&mut err, moved_place, span);
            }
        }
        err
    }

    fn suggest_assign_value(
        &self,
        err: &mut Diagnostic,
        moved_place: PlaceRef<'tcx>,
        sugg_span: Span,
    ) {
        let ty = moved_place.ty(self.body, self.infcx.tcx).ty;
        debug!("ty: {:?}, kind: {:?}", ty, ty.kind());

        let tcx = self.infcx.tcx;
        let implements_default = |ty, param_env| {
            let Some(default_trait) = tcx.get_diagnostic_item(sym::Default) else {
                return false;
            };
            // Regions are already solved, so we must use a fresh InferCtxt,
            // but the type has region variables, so erase those.
            tcx.infer_ctxt()
                .build()
                .type_implements_trait(default_trait, [tcx.erase_regions(ty)], param_env)
                .must_apply_modulo_regions()
        };

        let assign_value = match ty.kind() {
            ty::Bool => "false",
            ty::Float(_) => "0.0",
            ty::Int(_) | ty::Uint(_) => "0",
            ty::Never | ty::Error(_) => "",
            ty::Adt(def, _) if Some(def.did()) == tcx.get_diagnostic_item(sym::Vec) => "vec![]",
            ty::Adt(_, _) if implements_default(ty, self.param_env) => "Default::default()",
            _ => "todo!()",
        };

        if !assign_value.is_empty() {
            err.span_suggestion_verbose(
                sugg_span.shrink_to_hi(),
                "consider assigning a value",
                format!(" = {}", assign_value),
                Applicability::MaybeIncorrect,
            );
        }
    }

    fn suggest_borrow_fn_like(
        &self,
        err: &mut Diagnostic,
        ty: Ty<'tcx>,
        move_sites: &[MoveSite],
        value_name: &str,
    ) -> bool {
        let tcx = self.infcx.tcx;

        // Find out if the predicates show that the type is a Fn or FnMut
        let find_fn_kind_from_did = |(pred, _): (ty::Predicate<'tcx>, _)| {
            if let ty::PredicateKind::Clause(ty::Clause::Trait(pred)) = pred.kind().skip_binder()
                && pred.self_ty() == ty
            {
                if Some(pred.def_id()) == tcx.lang_items().fn_trait() {
                    return Some(hir::Mutability::Not);
                } else if Some(pred.def_id()) == tcx.lang_items().fn_mut_trait() {
                    return Some(hir::Mutability::Mut);
                }
            }
            None
        };

        // If the type is opaque/param/closure, and it is Fn or FnMut, let's suggest (mutably)
        // borrowing the type, since `&mut F: FnMut` iff `F: FnMut` and similarly for `Fn`.
        // These types seem reasonably opaque enough that they could be substituted with their
        // borrowed variants in a function body when we see a move error.
        let borrow_level = match *ty.kind() {
            ty::Param(_) => tcx
                .explicit_predicates_of(self.mir_def_id().to_def_id())
                .predicates
                .iter()
                .copied()
                .find_map(find_fn_kind_from_did),
            ty::Alias(ty::Opaque, ty::AliasTy { def_id, substs, .. }) => tcx
                .bound_explicit_item_bounds(def_id)
                .subst_iter_copied(tcx, substs)
                .find_map(find_fn_kind_from_did),
            ty::Closure(_, substs) => match substs.as_closure().kind() {
                ty::ClosureKind::Fn => Some(hir::Mutability::Not),
                ty::ClosureKind::FnMut => Some(hir::Mutability::Mut),
                _ => None,
            },
            _ => None,
        };

        let Some(borrow_level) = borrow_level else { return false; };
        let sugg = move_sites
            .iter()
            .map(|move_site| {
                let move_out = self.move_data.moves[(*move_site).moi];
                let moved_place = &self.move_data.move_paths[move_out.path].place;
                let move_spans = self.move_spans(moved_place.as_ref(), move_out.source);
                let move_span = move_spans.args_or_use();
                let suggestion = borrow_level.ref_prefix_str().to_owned();
                (move_span.shrink_to_lo(), suggestion)
            })
            .collect();
        err.multipart_suggestion_verbose(
            format!("consider {}borrowing {value_name}", borrow_level.mutably_str()),
            sugg,
            Applicability::MaybeIncorrect,
        );
        true
    }

    fn suggest_cloning(&self, err: &mut Diagnostic, ty: Ty<'tcx>, span: Span) {
        let tcx = self.infcx.tcx;
        // Try to find predicates on *generic params* that would allow copying `ty`
        let infcx = tcx.infer_ctxt().build();

        if let Some(clone_trait_def) = tcx.lang_items().clone_trait()
            && infcx
                .type_implements_trait(
                    clone_trait_def,
                    [tcx.erase_regions(ty)],
                    self.param_env,
                )
                .must_apply_modulo_regions()
        {
            err.span_suggestion_verbose(
                span.shrink_to_hi(),
                "consider cloning the value if the performance cost is acceptable",
                ".clone()",
                Applicability::MachineApplicable,
            );
        }
    }

    fn suggest_adding_copy_bounds(&self, err: &mut Diagnostic, ty: Ty<'tcx>, span: Span) {
        let tcx = self.infcx.tcx;
        let generics = tcx.generics_of(self.mir_def_id());

        let Some(hir_generics) = tcx
            .typeck_root_def_id(self.mir_def_id().to_def_id())
            .as_local()
            .and_then(|def_id| tcx.hir().get_generics(def_id))
        else { return; };
        // Try to find predicates on *generic params* that would allow copying `ty`
        let infcx = tcx.infer_ctxt().build();
        let ocx = ObligationCtxt::new(&infcx);
        let copy_did = tcx.require_lang_item(LangItem::Copy, Some(span));
        let cause = ObligationCause::misc(span, self.mir_def_id());

        ocx.register_bound(cause, self.param_env, infcx.tcx.erase_regions(ty), copy_did);
        let errors = ocx.select_all_or_error();

        // Only emit suggestion if all required predicates are on generic
        let predicates: Result<Vec<_>, _> = errors
            .into_iter()
            .map(|err| match err.obligation.predicate.kind().skip_binder() {
                PredicateKind::Clause(ty::Clause::Trait(predicate)) => {
                    match predicate.self_ty().kind() {
                        ty::Param(param_ty) => Ok((
                            generics.type_param(param_ty, tcx),
                            predicate.trait_ref.print_only_trait_path().to_string(),
                        )),
                        _ => Err(()),
                    }
                }
                _ => Err(()),
            })
            .collect();

        if let Ok(predicates) = predicates {
            suggest_constraining_type_params(
                tcx,
                hir_generics,
                err,
                predicates
                    .iter()
                    .map(|(param, constraint)| (param.name.as_str(), &**constraint, None)),
                None,
            );
        }
    }

    pub(crate) fn report_move_out_while_borrowed(
        &mut self,
        location: Location,
        (place, span): (Place<'tcx>, Span),
        borrow: &BorrowData<'tcx>,
    ) {
        debug!(
            "report_move_out_while_borrowed: location={:?} place={:?} span={:?} borrow={:?}",
            location, place, span, borrow
        );
        let value_msg = self.describe_any_place(place.as_ref());
        let borrow_msg = self.describe_any_place(borrow.borrowed_place.as_ref());

        let borrow_spans = self.retrieve_borrow_spans(borrow);
        let borrow_span = borrow_spans.args_or_use();

        let move_spans = self.move_spans(place.as_ref(), location);
        let span = move_spans.args_or_use();

        let mut err = self.cannot_move_when_borrowed(
            span,
            borrow_span,
            &self.describe_any_place(place.as_ref()),
            &borrow_msg,
            &value_msg,
        );

        borrow_spans.var_path_only_subdiag(&mut err, crate::InitializationRequiringAction::Borrow);

        move_spans.var_span_label(
            &mut err,
            format!("move occurs due to use{}", move_spans.describe()),
            "moved",
        );

        self.explain_why_borrow_contains_point(location, borrow, None)
            .add_explanation_to_diagnostic(
                self.infcx.tcx,
                &self.body,
                &self.local_names,
                &mut err,
                "",
                Some(borrow_span),
                None,
            );
        self.buffer_error(err);
    }

    pub(crate) fn report_use_while_mutably_borrowed(
        &mut self,
        location: Location,
        (place, _span): (Place<'tcx>, Span),
        borrow: &BorrowData<'tcx>,
    ) -> DiagnosticBuilder<'cx, ErrorGuaranteed> {
        let borrow_spans = self.retrieve_borrow_spans(borrow);
        let borrow_span = borrow_spans.args_or_use();

        // Conflicting borrows are reported separately, so only check for move
        // captures.
        let use_spans = self.move_spans(place.as_ref(), location);
        let span = use_spans.var_or_use();

        // If the attempted use is in a closure then we do not care about the path span of the place we are currently trying to use
        // we call `var_span_label` on `borrow_spans` to annotate if the existing borrow was in a closure
        let mut err = self.cannot_use_when_mutably_borrowed(
            span,
            &self.describe_any_place(place.as_ref()),
            borrow_span,
            &self.describe_any_place(borrow.borrowed_place.as_ref()),
        );
        borrow_spans.var_subdiag(&mut err, Some(borrow.kind), |kind, var_span| {
            use crate::session_diagnostics::CaptureVarCause::*;
            let place = &borrow.borrowed_place;
            let desc_place = self.describe_any_place(place.as_ref());
            match kind {
                Some(_) => BorrowUsePlaceGenerator { place: desc_place, var_span },
                None => BorrowUsePlaceClosure { place: desc_place, var_span },
            }
        });

        self.explain_why_borrow_contains_point(location, borrow, None)
            .add_explanation_to_diagnostic(
                self.infcx.tcx,
                &self.body,
                &self.local_names,
                &mut err,
                "",
                None,
                None,
            );
        err
    }

    pub(crate) fn report_conflicting_borrow(
        &mut self,
        location: Location,
        (place, span): (Place<'tcx>, Span),
        gen_borrow_kind: BorrowKind,
        issued_borrow: &BorrowData<'tcx>,
    ) -> DiagnosticBuilder<'cx, ErrorGuaranteed> {
        let issued_spans = self.retrieve_borrow_spans(issued_borrow);
        let issued_span = issued_spans.args_or_use();

        let borrow_spans = self.borrow_spans(span, location);
        let span = borrow_spans.args_or_use();

        let container_name = if issued_spans.for_generator() || borrow_spans.for_generator() {
            "generator"
        } else {
            "closure"
        };

        let (desc_place, msg_place, msg_borrow, union_type_name) =
            self.describe_place_for_conflicting_borrow(place, issued_borrow.borrowed_place);

        let explanation = self.explain_why_borrow_contains_point(location, issued_borrow, None);
        let second_borrow_desc = if explanation.is_explained() { "second " } else { "" };

        // FIXME: supply non-"" `opt_via` when appropriate
        let first_borrow_desc;
        let mut err = match (gen_borrow_kind, issued_borrow.kind) {
            (BorrowKind::Shared, BorrowKind::Mut { .. }) => {
                first_borrow_desc = "mutable ";
                self.cannot_reborrow_already_borrowed(
                    span,
                    &desc_place,
                    &msg_place,
                    "immutable",
                    issued_span,
                    "it",
                    "mutable",
                    &msg_borrow,
                    None,
                )
            }
            (BorrowKind::Mut { .. }, BorrowKind::Shared) => {
                first_borrow_desc = "immutable ";
                let mut err = self.cannot_reborrow_already_borrowed(
                    span,
                    &desc_place,
                    &msg_place,
                    "mutable",
                    issued_span,
                    "it",
                    "immutable",
                    &msg_borrow,
                    None,
                );
                self.suggest_binding_for_closure_capture_self(
                    &mut err,
                    issued_borrow.borrowed_place,
                    &issued_spans,
                );
                err
            }

            (BorrowKind::Mut { .. }, BorrowKind::Mut { .. }) => {
                first_borrow_desc = "first ";
                let mut err = self.cannot_mutably_borrow_multiply(
                    span,
                    &desc_place,
                    &msg_place,
                    issued_span,
                    &msg_borrow,
                    None,
                );
                self.suggest_split_at_mut_if_applicable(
                    &mut err,
                    place,
                    issued_borrow.borrowed_place,
                );
                err
            }

            (BorrowKind::Unique, BorrowKind::Unique) => {
                first_borrow_desc = "first ";
                self.cannot_uniquely_borrow_by_two_closures(span, &desc_place, issued_span, None)
            }

            (BorrowKind::Mut { .. } | BorrowKind::Unique, BorrowKind::Shallow) => {
                if let Some(immutable_section_description) =
                    self.classify_immutable_section(issued_borrow.assigned_place)
                {
                    let mut err = self.cannot_mutate_in_immutable_section(
                        span,
                        issued_span,
                        &desc_place,
                        immutable_section_description,
                        "mutably borrow",
                    );
                    borrow_spans.var_span_label(
                        &mut err,
                        format!(
                            "borrow occurs due to use of {}{}",
                            desc_place,
                            borrow_spans.describe(),
                        ),
                        "immutable",
                    );

                    return err;
                } else {
                    first_borrow_desc = "immutable ";
                    self.cannot_reborrow_already_borrowed(
                        span,
                        &desc_place,
                        &msg_place,
                        "mutable",
                        issued_span,
                        "it",
                        "immutable",
                        &msg_borrow,
                        None,
                    )
                }
            }

            (BorrowKind::Unique, _) => {
                first_borrow_desc = "first ";
                self.cannot_uniquely_borrow_by_one_closure(
                    span,
                    container_name,
                    &desc_place,
                    "",
                    issued_span,
                    "it",
                    "",
                    None,
                )
            }

            (BorrowKind::Shared, BorrowKind::Unique) => {
                first_borrow_desc = "first ";
                self.cannot_reborrow_already_uniquely_borrowed(
                    span,
                    container_name,
                    &desc_place,
                    "",
                    "immutable",
                    issued_span,
                    "",
                    None,
                    second_borrow_desc,
                )
            }

            (BorrowKind::Mut { .. }, BorrowKind::Unique) => {
                first_borrow_desc = "first ";
                self.cannot_reborrow_already_uniquely_borrowed(
                    span,
                    container_name,
                    &desc_place,
                    "",
                    "mutable",
                    issued_span,
                    "",
                    None,
                    second_borrow_desc,
                )
            }

            (BorrowKind::Shared, BorrowKind::Shared | BorrowKind::Shallow)
            | (
                BorrowKind::Shallow,
                BorrowKind::Mut { .. }
                | BorrowKind::Unique
                | BorrowKind::Shared
                | BorrowKind::Shallow,
            ) => unreachable!(),
        };

        if issued_spans == borrow_spans {
            borrow_spans.var_span_label(
                &mut err,
                format!("borrows occur due to use of {}{}", desc_place, borrow_spans.describe(),),
                gen_borrow_kind.describe_mutability(),
            );
        } else {
            let borrow_place = &issued_borrow.borrowed_place;
            let borrow_place_desc = self.describe_any_place(borrow_place.as_ref());
            issued_spans.var_span_label(
                &mut err,
                format!(
                    "first borrow occurs due to use of {}{}",
                    borrow_place_desc,
                    issued_spans.describe(),
                ),
                issued_borrow.kind.describe_mutability(),
            );

            borrow_spans.var_span_label(
                &mut err,
                format!(
                    "second borrow occurs due to use of {}{}",
                    desc_place,
                    borrow_spans.describe(),
                ),
                gen_borrow_kind.describe_mutability(),
            );
        }

        if union_type_name != "" {
            err.note(&format!(
                "{} is a field of the union `{}`, so it overlaps the field {}",
                msg_place, union_type_name, msg_borrow,
            ));
        }

        explanation.add_explanation_to_diagnostic(
            self.infcx.tcx,
            &self.body,
            &self.local_names,
            &mut err,
            first_borrow_desc,
            None,
            Some((issued_span, span)),
        );

        self.suggest_using_local_if_applicable(&mut err, location, issued_borrow, explanation);

        err
    }

    #[instrument(level = "debug", skip(self, err))]
    fn suggest_using_local_if_applicable(
        &self,
        err: &mut Diagnostic,
        location: Location,
        issued_borrow: &BorrowData<'tcx>,
        explanation: BorrowExplanation<'tcx>,
    ) {
        let used_in_call = matches!(
            explanation,
            BorrowExplanation::UsedLater(LaterUseKind::Call | LaterUseKind::Other, _call_span, _)
        );
        if !used_in_call {
            debug!("not later used in call");
            return;
        }

        let use_span =
            if let BorrowExplanation::UsedLater(LaterUseKind::Other, use_span, _) = explanation {
                Some(use_span)
            } else {
                None
            };

        let outer_call_loc =
            if let TwoPhaseActivation::ActivatedAt(loc) = issued_borrow.activation_location {
                loc
            } else {
                issued_borrow.reserve_location
            };
        let outer_call_stmt = self.body.stmt_at(outer_call_loc);

        let inner_param_location = location;
        let Some(inner_param_stmt) = self.body.stmt_at(inner_param_location).left() else {
            debug!("`inner_param_location` {:?} is not for a statement", inner_param_location);
            return;
        };
        let Some(&inner_param) = inner_param_stmt.kind.as_assign().map(|(p, _)| p) else {
            debug!(
                "`inner_param_location` {:?} is not for an assignment: {:?}",
                inner_param_location, inner_param_stmt
            );
            return;
        };
        let inner_param_uses = find_all_local_uses::find(self.body, inner_param.local);
        let Some((inner_call_loc, inner_call_term)) = inner_param_uses.into_iter().find_map(|loc| {
            let Either::Right(term) = self.body.stmt_at(loc) else {
                debug!("{:?} is a statement, so it can't be a call", loc);
                return None;
            };
            let TerminatorKind::Call { args, .. } = &term.kind else {
                debug!("not a call: {:?}", term);
                return None;
            };
            debug!("checking call args for uses of inner_param: {:?}", args);
            args.contains(&Operand::Move(inner_param)).then_some((loc, term))
        }) else {
            debug!("no uses of inner_param found as a by-move call arg");
            return;
        };
        debug!("===> outer_call_loc = {:?}, inner_call_loc = {:?}", outer_call_loc, inner_call_loc);

        let inner_call_span = inner_call_term.source_info.span;
        let outer_call_span = match use_span {
            Some(span) => span,
            None => outer_call_stmt.either(|s| s.source_info, |t| t.source_info).span,
        };
        if outer_call_span == inner_call_span || !outer_call_span.contains(inner_call_span) {
            // FIXME: This stops the suggestion in some cases where it should be emitted.
            //        Fix the spans for those cases so it's emitted correctly.
            debug!(
                "outer span {:?} does not strictly contain inner span {:?}",
                outer_call_span, inner_call_span
            );
            return;
        }
        err.span_help(
            inner_call_span,
            &format!(
                "try adding a local storing this{}...",
                if use_span.is_some() { "" } else { " argument" }
            ),
        );
        err.span_help(
            outer_call_span,
            &format!(
                "...and then using that local {}",
                if use_span.is_some() { "here" } else { "as the argument to this call" }
            ),
        );
    }

    fn suggest_split_at_mut_if_applicable(
        &self,
        err: &mut Diagnostic,
        place: Place<'tcx>,
        borrowed_place: Place<'tcx>,
    ) {
        if let ([ProjectionElem::Index(_)], [ProjectionElem::Index(_)]) =
            (&place.projection[..], &borrowed_place.projection[..])
        {
            err.help(
                "consider using `.split_at_mut(position)` or similar method to obtain \
                     two mutable non-overlapping sub-slices",
            );
        }
    }

<<<<<<< HEAD
=======
    /// Suggest using closure argument instead of capture.
    ///
    /// For example:
    /// ```ignore (illustrative)
    /// struct S;
    ///
    /// impl S {
    ///     fn call(&mut self, f: impl Fn(&mut Self)) { /* ... */ }
    ///     fn x(&self) {}
    /// }
    ///
    ///     let mut v = S;
    ///     v.call(|this: &mut S| v.x());
    /// //  ^\                    ^-- help: try using the closure argument: `this`
    /// //    *-- error: cannot borrow `v` as mutable because it is also borrowed as immutable
    /// ```
    fn suggest_using_closure_argument_instead_of_capture(
        &self,
        err: &mut Diagnostic,
        borrowed_place: Place<'tcx>,
        issued_spans: &UseSpans<'tcx>,
    ) {
        let &UseSpans::ClosureUse { capture_kind_span, .. } = issued_spans else { return };
        let tcx = self.infcx.tcx;
        let hir = tcx.hir();

        // Get the type of the local that we are trying to borrow
        let local = borrowed_place.local;
        let local_ty = self.body.local_decls[local].ty;

        // Get the body the error happens in
        let Some(body_id) = hir.get(self.mir_hir_id()).body_id() else { return };

        let body_expr = hir.body(body_id).value;

        struct ClosureFinder<'hir> {
            hir: rustc_middle::hir::map::Map<'hir>,
            borrow_span: Span,
            res: Option<(&'hir hir::Expr<'hir>, &'hir hir::Closure<'hir>)>,
            /// The path expression with the `borrow_span` span
            error_path: Option<(&'hir hir::Expr<'hir>, &'hir hir::QPath<'hir>)>,
        }
        impl<'hir> Visitor<'hir> for ClosureFinder<'hir> {
            type NestedFilter = OnlyBodies;

            fn nested_visit_map(&mut self) -> Self::Map {
                self.hir
            }

            fn visit_expr(&mut self, ex: &'hir hir::Expr<'hir>) {
                if let hir::ExprKind::Path(qpath) = &ex.kind
                    && ex.span == self.borrow_span
                {
                    self.error_path = Some((ex, qpath));
                }

                if let hir::ExprKind::Closure(closure) = ex.kind
                    && ex.span.contains(self.borrow_span)
                    // To support cases like `|| { v.call(|this| v.get()) }`
                    // FIXME: actually support such cases (need to figure out how to move from the capture place to original local)
                    && self.res.as_ref().map_or(true, |(prev_res, _)| prev_res.span.contains(ex.span))
                {
                    self.res = Some((ex, closure));
                }

                hir::intravisit::walk_expr(self, ex);
            }
        }

        // Find the closure that most tightly wraps `capture_kind_span`
        let mut finder =
            ClosureFinder { hir, borrow_span: capture_kind_span, res: None, error_path: None };
        finder.visit_expr(body_expr);
        let Some((closure_expr, closure)) = finder.res else { return };

        let typeck_results = tcx.typeck(self.mir_def_id());

        // Check that the parent of the closure is a method call,
        // with receiver matching with local's type (modulo refs)
        let parent = hir.parent_id(closure_expr.hir_id);
        if let hir::Node::Expr(parent) = hir.get(parent) {
            if let hir::ExprKind::MethodCall(_, recv, ..) = parent.kind {
                let recv_ty = typeck_results.expr_ty(recv);

                if recv_ty.peel_refs() != local_ty {
                    return;
                }
            }
        }

        // Get closure's arguments
        let ty::Closure(_, substs) = typeck_results.expr_ty(closure_expr).kind() else { /* hir::Closure can be a generator too */ return };
        let sig = substs.as_closure().sig();
        let tupled_params =
            tcx.erase_late_bound_regions(sig.inputs().iter().next().unwrap().map_bound(|&b| b));
        let ty::Tuple(params) = tupled_params.kind() else { return };

        // Find the first argument with a matching type, get its name
        let Some((_, this_name)) = params
            .iter()
            .zip(hir.body_param_names(closure.body))
            .find(|(param_ty, name)|{
                // FIXME: also support deref for stuff like `Rc` arguments
                param_ty.peel_refs() == local_ty && name != &Ident::empty()
            })
            else { return };

        let spans;
        if let Some((_path_expr, qpath)) = finder.error_path
            && let hir::QPath::Resolved(_, path) = qpath
            && let hir::def::Res::Local(local_id) = path.res
        {
            // Find all references to the problematic variable in this closure body

            struct VariableUseFinder {
                local_id: hir::HirId,
                spans: Vec<Span>,
            }
            impl<'hir> Visitor<'hir> for VariableUseFinder {
                fn visit_expr(&mut self, ex: &'hir hir::Expr<'hir>) {
                    if let hir::ExprKind::Path(qpath) = &ex.kind
                        && let hir::QPath::Resolved(_, path) = qpath
                        && let hir::def::Res::Local(local_id) = path.res
                        && local_id == self.local_id
                    {
                        self.spans.push(ex.span);
                    }

                    hir::intravisit::walk_expr(self, ex);
                }
            }

            let mut finder = VariableUseFinder { local_id, spans: Vec::new() };
            finder.visit_expr(hir.body(closure.body).value);

            spans = finder.spans;
        } else {
            spans = vec![capture_kind_span];
        }

        err.multipart_suggestion(
            "try using the closure argument",
            iter::zip(spans, iter::repeat(this_name.to_string())).collect(),
            Applicability::MaybeIncorrect,
        );
    }

>>>>>>> eb628775
    fn suggest_binding_for_closure_capture_self(
        &self,
        err: &mut Diagnostic,
        borrowed_place: Place<'tcx>,
        issued_spans: &UseSpans<'tcx>,
    ) {
        let UseSpans::ClosureUse { capture_kind_span, .. } = issued_spans else { return };
        let hir = self.infcx.tcx.hir();

        // check whether the borrowed place is capturing `self` by mut reference
        let local = borrowed_place.local;
        let Some(_) = self
            .body
            .local_decls
            .get(local)
            .map(|l| mut_borrow_of_mutable_ref(l, self.local_names[local])) else { return };

        struct ExpressionFinder<'hir> {
            capture_span: Span,
            closure_change_spans: Vec<Span>,
            closure_arg_span: Option<Span>,
            in_closure: bool,
            suggest_arg: String,
            hir: rustc_middle::hir::map::Map<'hir>,
            closure_local_id: Option<hir::HirId>,
            closure_call_changes: Vec<(Span, String)>,
        }
        impl<'hir> Visitor<'hir> for ExpressionFinder<'hir> {
            fn visit_expr(&mut self, e: &'hir hir::Expr<'hir>) {
                if e.span.contains(self.capture_span) {
                    if let hir::ExprKind::Closure(&hir::Closure {
                            movability: None,
                            body,
                            fn_arg_span,
                            fn_decl: hir::FnDecl{ inputs, .. },
                            ..
                        }) = e.kind &&
                        let Some(hir::Node::Expr(body )) = self.hir.find(body.hir_id) {
                            self.suggest_arg = "this: &Self".to_string();
                            if inputs.len() > 0 {
                                self.suggest_arg.push_str(", ");
                            }
                            self.in_closure = true;
                            self.closure_arg_span = fn_arg_span;
                            self.visit_expr(body);
                            self.in_closure = false;
                    }
                }
                if let hir::Expr { kind: hir::ExprKind::Path(path), .. } = e {
                    if let hir::QPath::Resolved(_, hir::Path { segments: [seg], ..}) = path &&
                        seg.ident.name == kw::SelfLower && self.in_closure {
                            self.closure_change_spans.push(e.span);
                    }
                }
                hir::intravisit::walk_expr(self, e);
            }

            fn visit_local(&mut self, local: &'hir hir::Local<'hir>) {
                if let hir::Pat { kind: hir::PatKind::Binding(_, hir_id, _ident, _), .. } = local.pat &&
                    let Some(init) = local.init
                {
                    if let hir::Expr { kind: hir::ExprKind::Closure(&hir::Closure {
                            movability: None,
                            ..
                        }), .. } = init &&
                        init.span.contains(self.capture_span) {
                            self.closure_local_id = Some(*hir_id);
                    }
                }
                hir::intravisit::walk_local(self, local);
            }

            fn visit_stmt(&mut self, s: &'hir hir::Stmt<'hir>) {
                if let hir::StmtKind::Semi(e) = s.kind &&
                    let hir::ExprKind::Call(hir::Expr { kind: hir::ExprKind::Path(path), ..}, args) = e.kind &&
                    let hir::QPath::Resolved(_, hir::Path { segments: [seg], ..}) = path &&
                    let Res::Local(hir_id) = seg.res &&
                        Some(hir_id) == self.closure_local_id {
                        let (span, arg_str) = if args.len() > 0 {
                            (args[0].span.shrink_to_lo(), "self, ".to_string())
                        } else {
                            let span = e.span.trim_start(seg.ident.span).unwrap_or(e.span);
                            (span, "(self)".to_string())
                        };
                        self.closure_call_changes.push((span, arg_str));
                }
                hir::intravisit::walk_stmt(self, s);
            }
        }

        if let Some(hir::Node::ImplItem(
                    hir::ImplItem { kind: hir::ImplItemKind::Fn(_fn_sig, body_id), .. }
                )) = hir.find(self.mir_hir_id()) &&
            let Some(hir::Node::Expr(expr)) = hir.find(body_id.hir_id) {
            let mut finder = ExpressionFinder {
                capture_span: *capture_kind_span,
                closure_change_spans: vec![],
                closure_arg_span: None,
                in_closure: false,
                suggest_arg: String::new(),
                closure_local_id: None,
                closure_call_changes: vec![],
                hir,
            };
            finder.visit_expr(expr);

            if finder.closure_change_spans.is_empty() || finder.closure_call_changes.is_empty() {
                return;
            }

            let mut sugg = vec![];
            let sm = self.infcx.tcx.sess.source_map();

            if let Some(span) = finder.closure_arg_span {
                sugg.push((sm.next_point(span.shrink_to_lo()).shrink_to_hi(), finder.suggest_arg));
            }
            for span in finder.closure_change_spans {
                sugg.push((span, "this".to_string()));
            }

            for (span, suggest) in finder.closure_call_changes {
                sugg.push((span, suggest));
            }

            err.multipart_suggestion_verbose(
                "try explicitly pass `&Self` into the Closure as an argument",
                sugg,
                Applicability::MachineApplicable,
            );
        }
    }

    /// Returns the description of the root place for a conflicting borrow and the full
    /// descriptions of the places that caused the conflict.
    ///
    /// In the simplest case, where there are no unions involved, if a mutable borrow of `x` is
    /// attempted while a shared borrow is live, then this function will return:
    /// ```
    /// ("x", "", "")
    /// # ;
    /// ```
    /// In the simple union case, if a mutable borrow of a union field `x.z` is attempted while
    /// a shared borrow of another field `x.y`, then this function will return:
    /// ```
    /// ("x", "x.z", "x.y")
    /// # ;
    /// ```
    /// In the more complex union case, where the union is a field of a struct, then if a mutable
    /// borrow of a union field in a struct `x.u.z` is attempted while a shared borrow of
    /// another field `x.u.y`, then this function will return:
    /// ```
    /// ("x.u", "x.u.z", "x.u.y")
    /// # ;
    /// ```
    /// This is used when creating error messages like below:
    ///
    /// ```text
    /// cannot borrow `a.u` (via `a.u.z.c`) as immutable because it is also borrowed as
    /// mutable (via `a.u.s.b`) [E0502]
    /// ```
    pub(crate) fn describe_place_for_conflicting_borrow(
        &self,
        first_borrowed_place: Place<'tcx>,
        second_borrowed_place: Place<'tcx>,
    ) -> (String, String, String, String) {
        // Define a small closure that we can use to check if the type of a place
        // is a union.
        let union_ty = |place_base| {
            // Need to use fn call syntax `PlaceRef::ty` to determine the type of `place_base`;
            // using a type annotation in the closure argument instead leads to a lifetime error.
            let ty = PlaceRef::ty(&place_base, self.body, self.infcx.tcx).ty;
            ty.ty_adt_def().filter(|adt| adt.is_union()).map(|_| ty)
        };

        // Start with an empty tuple, so we can use the functions on `Option` to reduce some
        // code duplication (particularly around returning an empty description in the failure
        // case).
        Some(())
            .filter(|_| {
                // If we have a conflicting borrow of the same place, then we don't want to add
                // an extraneous "via x.y" to our diagnostics, so filter out this case.
                first_borrowed_place != second_borrowed_place
            })
            .and_then(|_| {
                // We're going to want to traverse the first borrowed place to see if we can find
                // field access to a union. If we find that, then we will keep the place of the
                // union being accessed and the field that was being accessed so we can check the
                // second borrowed place for the same union and an access to a different field.
                for (place_base, elem) in first_borrowed_place.iter_projections().rev() {
                    match elem {
                        ProjectionElem::Field(field, _) if union_ty(place_base).is_some() => {
                            return Some((place_base, field));
                        }
                        _ => {}
                    }
                }
                None
            })
            .and_then(|(target_base, target_field)| {
                // With the place of a union and a field access into it, we traverse the second
                // borrowed place and look for an access to a different field of the same union.
                for (place_base, elem) in second_borrowed_place.iter_projections().rev() {
                    if let ProjectionElem::Field(field, _) = elem {
                        if let Some(union_ty) = union_ty(place_base) {
                            if field != target_field && place_base == target_base {
                                return Some((
                                    self.describe_any_place(place_base),
                                    self.describe_any_place(first_borrowed_place.as_ref()),
                                    self.describe_any_place(second_borrowed_place.as_ref()),
                                    union_ty.to_string(),
                                ));
                            }
                        }
                    }
                }
                None
            })
            .unwrap_or_else(|| {
                // If we didn't find a field access into a union, or both places match, then
                // only return the description of the first place.
                (
                    self.describe_any_place(first_borrowed_place.as_ref()),
                    "".to_string(),
                    "".to_string(),
                    "".to_string(),
                )
            })
    }

    /// Reports StorageDeadOrDrop of `place` conflicts with `borrow`.
    ///
    /// Depending on the origin of the StorageDeadOrDrop, this may be
    /// reported as either a drop or an illegal mutation of a borrowed value.
    /// The latter is preferred when the this is a drop triggered by a
    /// reassignment, as it's more user friendly to report a problem with the
    /// explicit assignment than the implicit drop.
    #[instrument(level = "debug", skip(self))]
    pub(crate) fn report_storage_dead_or_drop_of_borrowed(
        &mut self,
        location: Location,
        place_span: (Place<'tcx>, Span),
        borrow: &BorrowData<'tcx>,
    ) {
        // It's sufficient to check the last desugaring as Replace is the last
        // one to be applied.
        if let Some(DesugaringKind::Replace) = place_span.1.desugaring_kind() {
            self.report_illegal_mutation_of_borrowed(location, place_span, borrow)
        } else {
            self.report_borrowed_value_does_not_live_long_enough(
                location,
                borrow,
                place_span,
                Some(WriteKind::StorageDeadOrDrop),
            )
        }
    }

    /// This means that some data referenced by `borrow` needs to live
    /// past the point where the StorageDeadOrDrop of `place` occurs.
    /// This is usually interpreted as meaning that `place` has too
    /// short a lifetime. (But sometimes it is more useful to report
    /// it as a more direct conflict between the execution of a
    /// `Drop::drop` with an aliasing borrow.)
    #[instrument(level = "debug", skip(self))]
    pub(crate) fn report_borrowed_value_does_not_live_long_enough(
        &mut self,
        location: Location,
        borrow: &BorrowData<'tcx>,
        place_span: (Place<'tcx>, Span),
        kind: Option<WriteKind>,
    ) {
        let drop_span = place_span.1;
        let root_place =
            self.prefixes(borrow.borrowed_place.as_ref(), PrefixSet::All).last().unwrap();

        let borrow_spans = self.retrieve_borrow_spans(borrow);
        let borrow_span = borrow_spans.var_or_use_path_span();

        assert!(root_place.projection.is_empty());
        let proper_span = self.body.local_decls[root_place.local].source_info.span;

        let root_place_projection = self.infcx.tcx.mk_place_elems(root_place.projection);

        if self.access_place_error_reported.contains(&(
            Place { local: root_place.local, projection: root_place_projection },
            borrow_span,
        )) {
            debug!(
                "suppressing access_place error when borrow doesn't live long enough for {:?}",
                borrow_span
            );
            return;
        }

        self.access_place_error_reported.insert((
            Place { local: root_place.local, projection: root_place_projection },
            borrow_span,
        ));

        let borrowed_local = borrow.borrowed_place.local;
        if self.body.local_decls[borrowed_local].is_ref_to_thread_local() {
            let err =
                self.report_thread_local_value_does_not_live_long_enough(drop_span, borrow_span);
            self.buffer_error(err);
            return;
        }

        if let StorageDeadOrDrop::Destructor(dropped_ty) =
            self.classify_drop_access_kind(borrow.borrowed_place.as_ref())
        {
            // If a borrow of path `B` conflicts with drop of `D` (and
            // we're not in the uninteresting case where `B` is a
            // prefix of `D`), then report this as a more interesting
            // destructor conflict.
            if !borrow.borrowed_place.as_ref().is_prefix_of(place_span.0.as_ref()) {
                self.report_borrow_conflicts_with_destructor(
                    location, borrow, place_span, kind, dropped_ty,
                );
                return;
            }
        }

        let place_desc = self.describe_place(borrow.borrowed_place.as_ref());

        let kind_place = kind.filter(|_| place_desc.is_some()).map(|k| (k, place_span.0));
        let explanation = self.explain_why_borrow_contains_point(location, &borrow, kind_place);

        debug!(?place_desc, ?explanation);

        let err = match (place_desc, explanation) {
            // If the outlives constraint comes from inside the closure,
            // for example:
            //
            // let x = 0;
            // let y = &x;
            // Box::new(|| y) as Box<Fn() -> &'static i32>
            //
            // then just use the normal error. The closure isn't escaping
            // and `move` will not help here.
            (
                Some(name),
                BorrowExplanation::UsedLater(LaterUseKind::ClosureCapture, var_or_use_span, _),
            ) => self.report_escaping_closure_capture(
                borrow_spans,
                borrow_span,
                &RegionName {
                    name: self.synthesize_region_name(),
                    source: RegionNameSource::Static,
                },
                ConstraintCategory::CallArgument(None),
                var_or_use_span,
                &format!("`{}`", name),
                "block",
            ),
            (
                Some(name),
                BorrowExplanation::MustBeValidFor {
                    category:
                        category @ (ConstraintCategory::Return(_)
                        | ConstraintCategory::CallArgument(_)
                        | ConstraintCategory::OpaqueType),
                    from_closure: false,
                    ref region_name,
                    span,
                    ..
                },
            ) if borrow_spans.for_generator() | borrow_spans.for_closure() => self
                .report_escaping_closure_capture(
                    borrow_spans,
                    borrow_span,
                    region_name,
                    category,
                    span,
                    &format!("`{}`", name),
                    "function",
                ),
            (
                name,
                BorrowExplanation::MustBeValidFor {
                    category: ConstraintCategory::Assignment,
                    from_closure: false,
                    region_name:
                        RegionName {
                            source: RegionNameSource::AnonRegionFromUpvar(upvar_span, upvar_name),
                            ..
                        },
                    span,
                    ..
                },
            ) => self.report_escaping_data(borrow_span, &name, upvar_span, upvar_name, span),
            (Some(name), explanation) => self.report_local_value_does_not_live_long_enough(
                location,
                &name,
                &borrow,
                drop_span,
                borrow_spans,
                explanation,
            ),
            (None, explanation) => self.report_temporary_value_does_not_live_long_enough(
                location,
                &borrow,
                drop_span,
                borrow_spans,
                proper_span,
                explanation,
            ),
        };

        self.buffer_error(err);
    }

    fn report_local_value_does_not_live_long_enough(
        &mut self,
        location: Location,
        name: &str,
        borrow: &BorrowData<'tcx>,
        drop_span: Span,
        borrow_spans: UseSpans<'tcx>,
        explanation: BorrowExplanation<'tcx>,
    ) -> DiagnosticBuilder<'cx, ErrorGuaranteed> {
        debug!(
            "report_local_value_does_not_live_long_enough(\
             {:?}, {:?}, {:?}, {:?}, {:?}\
             )",
            location, name, borrow, drop_span, borrow_spans
        );

        let borrow_span = borrow_spans.var_or_use_path_span();
        if let BorrowExplanation::MustBeValidFor {
            category,
            span,
            ref opt_place_desc,
            from_closure: false,
            ..
        } = explanation
        {
            if let Some(diag) = self.try_report_cannot_return_reference_to_local(
                borrow,
                borrow_span,
                span,
                category,
                opt_place_desc.as_ref(),
            ) {
                return diag;
            }
        }

        let mut err = self.path_does_not_live_long_enough(borrow_span, &format!("`{}`", name));

        if let Some(annotation) = self.annotate_argument_and_return_for_borrow(borrow) {
            let region_name = annotation.emit(self, &mut err);

            err.span_label(
                borrow_span,
                format!("`{}` would have to be valid for `{}`...", name, region_name),
            );

            err.span_label(
                drop_span,
                format!(
                    "...but `{}` will be dropped here, when the {} returns",
                    name,
                    self.infcx
                        .tcx
                        .opt_item_name(self.mir_def_id().to_def_id())
                        .map(|name| format!("function `{}`", name))
                        .unwrap_or_else(|| {
                            match &self.infcx.tcx.def_kind(self.mir_def_id()) {
                                DefKind::Closure => "enclosing closure",
                                DefKind::Generator => "enclosing generator",
                                kind => bug!("expected closure or generator, found {:?}", kind),
                            }
                            .to_string()
                        })
                ),
            );

            err.note(
                "functions cannot return a borrow to data owned within the function's scope, \
                    functions can only return borrows to data passed as arguments",
            );
            err.note(
                "to learn more, visit <https://doc.rust-lang.org/book/ch04-02-\
                    references-and-borrowing.html#dangling-references>",
            );

            if let BorrowExplanation::MustBeValidFor { .. } = explanation {
            } else {
                explanation.add_explanation_to_diagnostic(
                    self.infcx.tcx,
                    &self.body,
                    &self.local_names,
                    &mut err,
                    "",
                    None,
                    None,
                );
            }
        } else {
            err.span_label(borrow_span, "borrowed value does not live long enough");
            err.span_label(drop_span, format!("`{}` dropped here while still borrowed", name));

            let within = if borrow_spans.for_generator() { " by generator" } else { "" };

            borrow_spans.args_span_label(&mut err, format!("value captured here{}", within));

            explanation.add_explanation_to_diagnostic(
                self.infcx.tcx,
                &self.body,
                &self.local_names,
                &mut err,
                "",
                Some(borrow_span),
                None,
            );
        }

        err
    }

    fn report_borrow_conflicts_with_destructor(
        &mut self,
        location: Location,
        borrow: &BorrowData<'tcx>,
        (place, drop_span): (Place<'tcx>, Span),
        kind: Option<WriteKind>,
        dropped_ty: Ty<'tcx>,
    ) {
        debug!(
            "report_borrow_conflicts_with_destructor(\
             {:?}, {:?}, ({:?}, {:?}), {:?}\
             )",
            location, borrow, place, drop_span, kind,
        );

        let borrow_spans = self.retrieve_borrow_spans(borrow);
        let borrow_span = borrow_spans.var_or_use();

        let mut err = self.cannot_borrow_across_destructor(borrow_span);

        let what_was_dropped = match self.describe_place(place.as_ref()) {
            Some(name) => format!("`{}`", name),
            None => String::from("temporary value"),
        };

        let label = match self.describe_place(borrow.borrowed_place.as_ref()) {
            Some(borrowed) => format!(
                "here, drop of {D} needs exclusive access to `{B}`, \
                 because the type `{T}` implements the `Drop` trait",
                D = what_was_dropped,
                T = dropped_ty,
                B = borrowed
            ),
            None => format!(
                "here is drop of {D}; whose type `{T}` implements the `Drop` trait",
                D = what_was_dropped,
                T = dropped_ty
            ),
        };
        err.span_label(drop_span, label);

        // Only give this note and suggestion if they could be relevant.
        let explanation =
            self.explain_why_borrow_contains_point(location, borrow, kind.map(|k| (k, place)));
        match explanation {
            BorrowExplanation::UsedLater { .. }
            | BorrowExplanation::UsedLaterWhenDropped { .. } => {
                err.note("consider using a `let` binding to create a longer lived value");
            }
            _ => {}
        }

        explanation.add_explanation_to_diagnostic(
            self.infcx.tcx,
            &self.body,
            &self.local_names,
            &mut err,
            "",
            None,
            None,
        );

        self.buffer_error(err);
    }

    fn report_thread_local_value_does_not_live_long_enough(
        &mut self,
        drop_span: Span,
        borrow_span: Span,
    ) -> DiagnosticBuilder<'cx, ErrorGuaranteed> {
        debug!(
            "report_thread_local_value_does_not_live_long_enough(\
             {:?}, {:?}\
             )",
            drop_span, borrow_span
        );

        let mut err = self.thread_local_value_does_not_live_long_enough(borrow_span);

        err.span_label(
            borrow_span,
            "thread-local variables cannot be borrowed beyond the end of the function",
        );
        err.span_label(drop_span, "end of enclosing function is here");

        err
    }

    #[instrument(level = "debug", skip(self))]
    fn report_temporary_value_does_not_live_long_enough(
        &mut self,
        location: Location,
        borrow: &BorrowData<'tcx>,
        drop_span: Span,
        borrow_spans: UseSpans<'tcx>,
        proper_span: Span,
        explanation: BorrowExplanation<'tcx>,
    ) -> DiagnosticBuilder<'cx, ErrorGuaranteed> {
        if let BorrowExplanation::MustBeValidFor { category, span, from_closure: false, .. } =
            explanation
        {
            if let Some(diag) = self.try_report_cannot_return_reference_to_local(
                borrow,
                proper_span,
                span,
                category,
                None,
            ) {
                return diag;
            }
        }

        let mut err = self.temporary_value_borrowed_for_too_long(proper_span);
        err.span_label(proper_span, "creates a temporary value which is freed while still in use");
        err.span_label(drop_span, "temporary value is freed at the end of this statement");

        match explanation {
            BorrowExplanation::UsedLater(..)
            | BorrowExplanation::UsedLaterInLoop(..)
            | BorrowExplanation::UsedLaterWhenDropped { .. } => {
                // Only give this note and suggestion if it could be relevant.
                let sm = self.infcx.tcx.sess.source_map();
                let mut suggested = false;
                let msg = "consider using a `let` binding to create a longer lived value";

                /// We check that there's a single level of block nesting to ensure always correct
                /// suggestions. If we don't, then we only provide a free-form message to avoid
                /// misleading users in cases like `tests/ui/nll/borrowed-temporary-error.rs`.
                /// We could expand the analysis to suggest hoising all of the relevant parts of
                /// the users' code to make the code compile, but that could be too much.
                struct NestedStatementVisitor {
                    span: Span,
                    current: usize,
                    found: usize,
                }

                impl<'tcx> Visitor<'tcx> for NestedStatementVisitor {
                    fn visit_block(&mut self, block: &hir::Block<'tcx>) {
                        self.current += 1;
                        walk_block(self, block);
                        self.current -= 1;
                    }
                    fn visit_expr(&mut self, expr: &hir::Expr<'tcx>) {
                        if self.span == expr.span {
                            self.found = self.current;
                        }
                        walk_expr(self, expr);
                    }
                }
                let source_info = self.body.source_info(location);
                if let Some(scope) = self.body.source_scopes.get(source_info.scope)
                    && let ClearCrossCrate::Set(scope_data) = &scope.local_data
                    && let Some(node) = self.infcx.tcx.hir().find(scope_data.lint_root)
                    && let Some(id) = node.body_id()
                    && let hir::ExprKind::Block(block, _) = self.infcx.tcx.hir().body(id).value.kind
                {
                    for stmt in block.stmts {
                        let mut visitor = NestedStatementVisitor {
                            span: proper_span,
                            current: 0,
                            found: 0,
                        };
                        visitor.visit_stmt(stmt);
                        if visitor.found == 0
                            && stmt.span.contains(proper_span)
                            && let Some(p) = sm.span_to_margin(stmt.span)
                            && let Ok(s) = sm.span_to_snippet(proper_span)
                        {
                            let addition = format!("let binding = {};\n{}", s, " ".repeat(p));
                            err.multipart_suggestion_verbose(
                                msg,
                                vec![
                                    (stmt.span.shrink_to_lo(), addition),
                                    (proper_span, "binding".to_string()),
                                ],
                                Applicability::MaybeIncorrect,
                            );
                            suggested = true;
                            break;
                        }
                    }
                }
                if !suggested {
                    err.note(msg);
                }
            }
            _ => {}
        }
        explanation.add_explanation_to_diagnostic(
            self.infcx.tcx,
            &self.body,
            &self.local_names,
            &mut err,
            "",
            None,
            None,
        );

        let within = if borrow_spans.for_generator() { " by generator" } else { "" };

        borrow_spans.args_span_label(&mut err, format!("value captured here{}", within));

        err
    }

    fn try_report_cannot_return_reference_to_local(
        &self,
        borrow: &BorrowData<'tcx>,
        borrow_span: Span,
        return_span: Span,
        category: ConstraintCategory<'tcx>,
        opt_place_desc: Option<&String>,
    ) -> Option<DiagnosticBuilder<'cx, ErrorGuaranteed>> {
        let return_kind = match category {
            ConstraintCategory::Return(_) => "return",
            ConstraintCategory::Yield => "yield",
            _ => return None,
        };

        // FIXME use a better heuristic than Spans
        let reference_desc = if return_span == self.body.source_info(borrow.reserve_location).span {
            "reference to"
        } else {
            "value referencing"
        };

        let (place_desc, note) = if let Some(place_desc) = opt_place_desc {
            let local_kind = if let Some(local) = borrow.borrowed_place.as_local() {
                match self.body.local_kind(local) {
                    LocalKind::Temp if self.body.local_decls[local].is_user_variable() => {
                        "local variable "
                    }
                    LocalKind::Arg
                        if !self.upvars.is_empty() && local == ty::CAPTURE_STRUCT_LOCAL =>
                    {
                        "variable captured by `move` "
                    }
                    LocalKind::Arg => "function parameter ",
                    LocalKind::ReturnPointer | LocalKind::Temp => {
                        bug!("temporary or return pointer with a name")
                    }
                }
            } else {
                "local data "
            };
            (
                format!("{}`{}`", local_kind, place_desc),
                format!("`{}` is borrowed here", place_desc),
            )
        } else {
            let root_place =
                self.prefixes(borrow.borrowed_place.as_ref(), PrefixSet::All).last().unwrap();
            let local = root_place.local;
            match self.body.local_kind(local) {
                LocalKind::Arg => (
                    "function parameter".to_string(),
                    "function parameter borrowed here".to_string(),
                ),
                LocalKind::Temp if self.body.local_decls[local].is_user_variable() => {
                    ("local binding".to_string(), "local binding introduced here".to_string())
                }
                LocalKind::ReturnPointer | LocalKind::Temp => {
                    ("temporary value".to_string(), "temporary value created here".to_string())
                }
            }
        };

        let mut err = self.cannot_return_reference_to_local(
            return_span,
            return_kind,
            reference_desc,
            &place_desc,
        );

        if return_span != borrow_span {
            err.span_label(borrow_span, note);

            let tcx = self.infcx.tcx;

            let return_ty = self.regioncx.universal_regions().unnormalized_output_ty;
            let return_ty = tcx.erase_regions(return_ty);

            // to avoid panics
            if let Some(iter_trait) = tcx.get_diagnostic_item(sym::Iterator)
                && self
                    .infcx
                    .type_implements_trait(iter_trait, [return_ty], self.param_env)
                    .must_apply_modulo_regions()
            {
                err.span_suggestion_hidden(
                    return_span.shrink_to_hi(),
                    "use `.collect()` to allocate the iterator",
                    ".collect::<Vec<_>>()",
                    Applicability::MaybeIncorrect,
                );
            }
        }

        Some(err)
    }

    #[instrument(level = "debug", skip(self))]
    fn report_escaping_closure_capture(
        &mut self,
        use_span: UseSpans<'tcx>,
        var_span: Span,
        fr_name: &RegionName,
        category: ConstraintCategory<'tcx>,
        constraint_span: Span,
        captured_var: &str,
        scope: &str,
    ) -> DiagnosticBuilder<'cx, ErrorGuaranteed> {
        let tcx = self.infcx.tcx;
        let args_span = use_span.args_or_use();

        let (sugg_span, suggestion) = match tcx.sess.source_map().span_to_snippet(args_span) {
            Ok(string) => {
                if string.starts_with("async ") {
                    let pos = args_span.lo() + BytePos(6);
                    (args_span.with_lo(pos).with_hi(pos), "move ")
                } else if string.starts_with("async|") {
                    let pos = args_span.lo() + BytePos(5);
                    (args_span.with_lo(pos).with_hi(pos), " move")
                } else {
                    (args_span.shrink_to_lo(), "move ")
                }
            }
            Err(_) => (args_span, "move |<args>| <body>"),
        };
        let kind = match use_span.generator_kind() {
            Some(generator_kind) => match generator_kind {
                GeneratorKind::Async(async_kind) => match async_kind {
                    AsyncGeneratorKind::Block => "async block",
                    AsyncGeneratorKind::Closure => "async closure",
                    _ => bug!("async block/closure expected, but async function found."),
                },
                GeneratorKind::Gen => "generator",
            },
            None => "closure",
        };

        let mut err = self.cannot_capture_in_long_lived_closure(
            args_span,
            kind,
            captured_var,
            var_span,
            scope,
        );
        err.span_suggestion_verbose(
            sugg_span,
            &format!(
                "to force the {} to take ownership of {} (and any \
                 other referenced variables), use the `move` keyword",
                kind, captured_var
            ),
            suggestion,
            Applicability::MachineApplicable,
        );

        match category {
            ConstraintCategory::Return(_) | ConstraintCategory::OpaqueType => {
                let msg = format!("{} is returned here", kind);
                err.span_note(constraint_span, &msg);
            }
            ConstraintCategory::CallArgument(_) => {
                fr_name.highlight_region_name(&mut err);
                if matches!(use_span.generator_kind(), Some(GeneratorKind::Async(_))) {
                    err.note(
                        "async blocks are not executed immediately and must either take a \
                         reference or ownership of outside variables they use",
                    );
                } else {
                    let msg = format!("{scope} requires argument type to outlive `{fr_name}`");
                    err.span_note(constraint_span, &msg);
                }
            }
            _ => bug!(
                "report_escaping_closure_capture called with unexpected constraint \
                 category: `{:?}`",
                category
            ),
        }

        err
    }

    fn report_escaping_data(
        &mut self,
        borrow_span: Span,
        name: &Option<String>,
        upvar_span: Span,
        upvar_name: Symbol,
        escape_span: Span,
    ) -> DiagnosticBuilder<'cx, ErrorGuaranteed> {
        let tcx = self.infcx.tcx;

        let escapes_from = tcx.def_descr(self.mir_def_id().to_def_id());

        let mut err =
            borrowck_errors::borrowed_data_escapes_closure(tcx, escape_span, escapes_from);

        err.span_label(
            upvar_span,
            format!("`{}` declared here, outside of the {} body", upvar_name, escapes_from),
        );

        err.span_label(borrow_span, format!("borrow is only valid in the {} body", escapes_from));

        if let Some(name) = name {
            err.span_label(
                escape_span,
                format!("reference to `{}` escapes the {} body here", name, escapes_from),
            );
        } else {
            err.span_label(
                escape_span,
                format!("reference escapes the {} body here", escapes_from),
            );
        }

        err
    }

    fn get_moved_indexes(
        &mut self,
        location: Location,
        mpi: MovePathIndex,
    ) -> (Vec<MoveSite>, Vec<Location>) {
        fn predecessor_locations<'tcx, 'a>(
            body: &'a mir::Body<'tcx>,
            location: Location,
        ) -> impl Iterator<Item = Location> + Captures<'tcx> + 'a {
            if location.statement_index == 0 {
                let predecessors = body.basic_blocks.predecessors()[location.block].to_vec();
                Either::Left(predecessors.into_iter().map(move |bb| body.terminator_loc(bb)))
            } else {
                Either::Right(std::iter::once(Location {
                    statement_index: location.statement_index - 1,
                    ..location
                }))
            }
        }

        let mut mpis = vec![mpi];
        let move_paths = &self.move_data.move_paths;
        mpis.extend(move_paths[mpi].parents(move_paths).map(|(mpi, _)| mpi));

        let mut stack = Vec::new();
        let mut back_edge_stack = Vec::new();

        predecessor_locations(self.body, location).for_each(|predecessor| {
            if location.dominates(predecessor, self.dominators()) {
                back_edge_stack.push(predecessor)
            } else {
                stack.push(predecessor);
            }
        });

        let mut reached_start = false;

        /* Check if the mpi is initialized as an argument */
        let mut is_argument = false;
        for arg in self.body.args_iter() {
            let path = self.move_data.rev_lookup.find_local(arg);
            if mpis.contains(&path) {
                is_argument = true;
            }
        }

        let mut visited = FxIndexSet::default();
        let mut move_locations = FxIndexSet::default();
        let mut reinits = vec![];
        let mut result = vec![];

        let mut dfs_iter = |result: &mut Vec<MoveSite>, location: Location, is_back_edge: bool| {
            debug!(
                "report_use_of_moved_or_uninitialized: (current_location={:?}, back_edge={})",
                location, is_back_edge
            );

            if !visited.insert(location) {
                return true;
            }

            // check for moves
            let stmt_kind =
                self.body[location.block].statements.get(location.statement_index).map(|s| &s.kind);
            if let Some(StatementKind::StorageDead(..)) = stmt_kind {
                // this analysis only tries to find moves explicitly
                // written by the user, so we ignore the move-outs
                // created by `StorageDead` and at the beginning
                // of a function.
            } else {
                // If we are found a use of a.b.c which was in error, then we want to look for
                // moves not only of a.b.c but also a.b and a.
                //
                // Note that the moves data already includes "parent" paths, so we don't have to
                // worry about the other case: that is, if there is a move of a.b.c, it is already
                // marked as a move of a.b and a as well, so we will generate the correct errors
                // there.
                for moi in &self.move_data.loc_map[location] {
                    debug!("report_use_of_moved_or_uninitialized: moi={:?}", moi);
                    let path = self.move_data.moves[*moi].path;
                    if mpis.contains(&path) {
                        debug!(
                            "report_use_of_moved_or_uninitialized: found {:?}",
                            move_paths[path].place
                        );
                        result.push(MoveSite { moi: *moi, traversed_back_edge: is_back_edge });
                        move_locations.insert(location);

                        // Strictly speaking, we could continue our DFS here. There may be
                        // other moves that can reach the point of error. But it is kind of
                        // confusing to highlight them.
                        //
                        // Example:
                        //
                        // ```
                        // let a = vec![];
                        // let b = a;
                        // let c = a;
                        // drop(a); // <-- current point of error
                        // ```
                        //
                        // Because we stop the DFS here, we only highlight `let c = a`,
                        // and not `let b = a`. We will of course also report an error at
                        // `let c = a` which highlights `let b = a` as the move.
                        return true;
                    }
                }
            }

            // check for inits
            let mut any_match = false;
            for ii in &self.move_data.init_loc_map[location] {
                let init = self.move_data.inits[*ii];
                match init.kind {
                    InitKind::Deep | InitKind::NonPanicPathOnly => {
                        if mpis.contains(&init.path) {
                            any_match = true;
                        }
                    }
                    InitKind::Shallow => {
                        if mpi == init.path {
                            any_match = true;
                        }
                    }
                }
            }
            if any_match {
                reinits.push(location);
                return true;
            }
            return false;
        };

        while let Some(location) = stack.pop() {
            if dfs_iter(&mut result, location, false) {
                continue;
            }

            let mut has_predecessor = false;
            predecessor_locations(self.body, location).for_each(|predecessor| {
                if location.dominates(predecessor, self.dominators()) {
                    back_edge_stack.push(predecessor)
                } else {
                    stack.push(predecessor);
                }
                has_predecessor = true;
            });

            if !has_predecessor {
                reached_start = true;
            }
        }
        if (is_argument || !reached_start) && result.is_empty() {
            /* Process back edges (moves in future loop iterations) only if
               the move path is definitely initialized upon loop entry,
               to avoid spurious "in previous iteration" errors.
               During DFS, if there's a path from the error back to the start
               of the function with no intervening init or move, then the
               move path may be uninitialized at loop entry.
            */
            while let Some(location) = back_edge_stack.pop() {
                if dfs_iter(&mut result, location, true) {
                    continue;
                }

                predecessor_locations(self.body, location)
                    .for_each(|predecessor| back_edge_stack.push(predecessor));
            }
        }

        // Check if we can reach these reinits from a move location.
        let reinits_reachable = reinits
            .into_iter()
            .filter(|reinit| {
                let mut visited = FxIndexSet::default();
                let mut stack = vec![*reinit];
                while let Some(location) = stack.pop() {
                    if !visited.insert(location) {
                        continue;
                    }
                    if move_locations.contains(&location) {
                        return true;
                    }
                    stack.extend(predecessor_locations(self.body, location));
                }
                false
            })
            .collect::<Vec<Location>>();
        (result, reinits_reachable)
    }

    pub(crate) fn report_illegal_mutation_of_borrowed(
        &mut self,
        location: Location,
        (place, span): (Place<'tcx>, Span),
        loan: &BorrowData<'tcx>,
    ) {
        let loan_spans = self.retrieve_borrow_spans(loan);
        let loan_span = loan_spans.args_or_use();

        let descr_place = self.describe_any_place(place.as_ref());
        if loan.kind == BorrowKind::Shallow {
            if let Some(section) = self.classify_immutable_section(loan.assigned_place) {
                let mut err = self.cannot_mutate_in_immutable_section(
                    span,
                    loan_span,
                    &descr_place,
                    section,
                    "assign",
                );
                loan_spans.var_span_label(
                    &mut err,
                    format!("borrow occurs due to use{}", loan_spans.describe()),
                    loan.kind.describe_mutability(),
                );

                self.buffer_error(err);

                return;
            }
        }

        let mut err = self.cannot_assign_to_borrowed(span, loan_span, &descr_place);

        loan_spans.var_span_label(
            &mut err,
            format!("borrow occurs due to use{}", loan_spans.describe()),
            loan.kind.describe_mutability(),
        );

        self.explain_why_borrow_contains_point(location, loan, None).add_explanation_to_diagnostic(
            self.infcx.tcx,
            &self.body,
            &self.local_names,
            &mut err,
            "",
            None,
            None,
        );

        self.explain_deref_coercion(loan, &mut err);

        self.buffer_error(err);
    }

    fn explain_deref_coercion(&mut self, loan: &BorrowData<'tcx>, err: &mut Diagnostic) {
        let tcx = self.infcx.tcx;
        if let (
            Some(Terminator { kind: TerminatorKind::Call { from_hir_call: false, .. }, .. }),
            Some((method_did, method_substs)),
        ) = (
            &self.body[loan.reserve_location.block].terminator,
            rustc_const_eval::util::find_self_call(
                tcx,
                self.body,
                loan.assigned_place.local,
                loan.reserve_location.block,
            ),
        ) {
            if tcx.is_diagnostic_item(sym::deref_method, method_did) {
                let deref_target =
                    tcx.get_diagnostic_item(sym::deref_target).and_then(|deref_target| {
                        Instance::resolve(tcx, self.param_env, deref_target, method_substs)
                            .transpose()
                    });
                if let Some(Ok(instance)) = deref_target {
                    let deref_target_ty = instance.ty(tcx, self.param_env);
                    err.note(&format!(
                        "borrow occurs due to deref coercion to `{}`",
                        deref_target_ty
                    ));
                    err.span_note(tcx.def_span(instance.def_id()), "deref defined here");
                }
            }
        }
    }

    /// Reports an illegal reassignment; for example, an assignment to
    /// (part of) a non-`mut` local that occurs potentially after that
    /// local has already been initialized. `place` is the path being
    /// assigned; `err_place` is a place providing a reason why
    /// `place` is not mutable (e.g., the non-`mut` local `x` in an
    /// assignment to `x.f`).
    pub(crate) fn report_illegal_reassignment(
        &mut self,
        _location: Location,
        (place, span): (Place<'tcx>, Span),
        assigned_span: Span,
        err_place: Place<'tcx>,
    ) {
        let (from_arg, local_decl, local_name) = match err_place.as_local() {
            Some(local) => (
                self.body.local_kind(local) == LocalKind::Arg,
                Some(&self.body.local_decls[local]),
                self.local_names[local],
            ),
            None => (false, None, None),
        };

        // If root local is initialized immediately (everything apart from let
        // PATTERN;) then make the error refer to that local, rather than the
        // place being assigned later.
        let (place_description, assigned_span) = match local_decl {
            Some(LocalDecl {
                local_info:
                    ClearCrossCrate::Set(
                        box LocalInfo::User(BindingForm::Var(VarBindingForm {
                            opt_match_place: None,
                            ..
                        }))
                        | box LocalInfo::StaticRef { .. }
                        | box LocalInfo::Boring,
                    ),
                ..
            })
            | None => (self.describe_any_place(place.as_ref()), assigned_span),
            Some(decl) => (self.describe_any_place(err_place.as_ref()), decl.source_info.span),
        };

        let mut err = self.cannot_reassign_immutable(span, &place_description, from_arg);
        let msg = if from_arg {
            "cannot assign to immutable argument"
        } else {
            "cannot assign twice to immutable variable"
        };
        if span != assigned_span && !from_arg {
            err.span_label(assigned_span, format!("first assignment to {}", place_description));
        }
        if let Some(decl) = local_decl
            && let Some(name) = local_name
            && decl.can_be_made_mutable()
        {
            err.span_suggestion(
                decl.source_info.span,
                "consider making this binding mutable",
                format!("mut {}", name),
                Applicability::MachineApplicable,
            );
        }
        err.span_label(span, msg);
        self.buffer_error(err);
    }

    fn classify_drop_access_kind(&self, place: PlaceRef<'tcx>) -> StorageDeadOrDrop<'tcx> {
        let tcx = self.infcx.tcx;
        let (kind, _place_ty) = place.projection.iter().fold(
            (LocalStorageDead, PlaceTy::from_ty(self.body.local_decls[place.local].ty)),
            |(kind, place_ty), &elem| {
                (
                    match elem {
                        ProjectionElem::Deref => match kind {
                            StorageDeadOrDrop::LocalStorageDead
                            | StorageDeadOrDrop::BoxedStorageDead => {
                                assert!(
                                    place_ty.ty.is_box(),
                                    "Drop of value behind a reference or raw pointer"
                                );
                                StorageDeadOrDrop::BoxedStorageDead
                            }
                            StorageDeadOrDrop::Destructor(_) => kind,
                        },
                        ProjectionElem::OpaqueCast { .. }
                        | ProjectionElem::Field(..)
                        | ProjectionElem::Downcast(..) => {
                            match place_ty.ty.kind() {
                                ty::Adt(def, _) if def.has_dtor(tcx) => {
                                    // Report the outermost adt with a destructor
                                    match kind {
                                        StorageDeadOrDrop::Destructor(_) => kind,
                                        StorageDeadOrDrop::LocalStorageDead
                                        | StorageDeadOrDrop::BoxedStorageDead => {
                                            StorageDeadOrDrop::Destructor(place_ty.ty)
                                        }
                                    }
                                }
                                _ => kind,
                            }
                        }
                        ProjectionElem::ConstantIndex { .. }
                        | ProjectionElem::Subslice { .. }
                        | ProjectionElem::Index(_) => kind,
                    },
                    place_ty.projection_ty(tcx, elem),
                )
            },
        );
        kind
    }

    /// Describe the reason for the fake borrow that was assigned to `place`.
    fn classify_immutable_section(&self, place: Place<'tcx>) -> Option<&'static str> {
        use rustc_middle::mir::visit::Visitor;
        struct FakeReadCauseFinder<'tcx> {
            place: Place<'tcx>,
            cause: Option<FakeReadCause>,
        }
        impl<'tcx> Visitor<'tcx> for FakeReadCauseFinder<'tcx> {
            fn visit_statement(&mut self, statement: &Statement<'tcx>, _: Location) {
                match statement {
                    Statement { kind: StatementKind::FakeRead(box (cause, place)), .. }
                        if *place == self.place =>
                    {
                        self.cause = Some(*cause);
                    }
                    _ => (),
                }
            }
        }
        let mut visitor = FakeReadCauseFinder { place, cause: None };
        visitor.visit_body(&self.body);
        match visitor.cause {
            Some(FakeReadCause::ForMatchGuard) => Some("match guard"),
            Some(FakeReadCause::ForIndex) => Some("indexing expression"),
            _ => None,
        }
    }

    /// Annotate argument and return type of function and closure with (synthesized) lifetime for
    /// borrow of local value that does not live long enough.
    fn annotate_argument_and_return_for_borrow(
        &self,
        borrow: &BorrowData<'tcx>,
    ) -> Option<AnnotatedBorrowFnSignature<'tcx>> {
        // Define a fallback for when we can't match a closure.
        let fallback = || {
            let is_closure = self.infcx.tcx.is_closure(self.mir_def_id().to_def_id());
            if is_closure {
                None
            } else {
                let ty = self.infcx.tcx.type_of(self.mir_def_id()).subst_identity();
                match ty.kind() {
                    ty::FnDef(_, _) | ty::FnPtr(_) => self.annotate_fn_sig(
                        self.mir_def_id(),
                        self.infcx.tcx.fn_sig(self.mir_def_id()).subst_identity(),
                    ),
                    _ => None,
                }
            }
        };

        // In order to determine whether we need to annotate, we need to check whether the reserve
        // place was an assignment into a temporary.
        //
        // If it was, we check whether or not that temporary is eventually assigned into the return
        // place. If it was, we can add annotations about the function's return type and arguments
        // and it'll make sense.
        let location = borrow.reserve_location;
        debug!("annotate_argument_and_return_for_borrow: location={:?}", location);
        if let Some(Statement { kind: StatementKind::Assign(box (reservation, _)), .. }) =
            &self.body[location.block].statements.get(location.statement_index)
        {
            debug!("annotate_argument_and_return_for_borrow: reservation={:?}", reservation);
            // Check that the initial assignment of the reserve location is into a temporary.
            let mut target = match reservation.as_local() {
                Some(local) if self.body.local_kind(local) == LocalKind::Temp => local,
                _ => return None,
            };

            // Next, look through the rest of the block, checking if we are assigning the
            // `target` (that is, the place that contains our borrow) to anything.
            let mut annotated_closure = None;
            for stmt in &self.body[location.block].statements[location.statement_index + 1..] {
                debug!(
                    "annotate_argument_and_return_for_borrow: target={:?} stmt={:?}",
                    target, stmt
                );
                if let StatementKind::Assign(box (place, rvalue)) = &stmt.kind {
                    if let Some(assigned_to) = place.as_local() {
                        debug!(
                            "annotate_argument_and_return_for_borrow: assigned_to={:?} \
                             rvalue={:?}",
                            assigned_to, rvalue
                        );
                        // Check if our `target` was captured by a closure.
                        if let Rvalue::Aggregate(
                            box AggregateKind::Closure(def_id, substs),
                            operands,
                        ) = rvalue
                        {
                            let def_id = def_id.expect_local();
                            for operand in operands {
                                let (Operand::Copy(assigned_from) | Operand::Move(assigned_from)) = operand else {
                                    continue;
                                };
                                debug!(
                                    "annotate_argument_and_return_for_borrow: assigned_from={:?}",
                                    assigned_from
                                );

                                // Find the local from the operand.
                                let Some(assigned_from_local) = assigned_from.local_or_deref_local() else {
                                    continue;
                                };

                                if assigned_from_local != target {
                                    continue;
                                }

                                // If a closure captured our `target` and then assigned
                                // into a place then we should annotate the closure in
                                // case it ends up being assigned into the return place.
                                annotated_closure =
                                    self.annotate_fn_sig(def_id, substs.as_closure().sig());
                                debug!(
                                    "annotate_argument_and_return_for_borrow: \
                                     annotated_closure={:?} assigned_from_local={:?} \
                                     assigned_to={:?}",
                                    annotated_closure, assigned_from_local, assigned_to
                                );

                                if assigned_to == mir::RETURN_PLACE {
                                    // If it was assigned directly into the return place, then
                                    // return now.
                                    return annotated_closure;
                                } else {
                                    // Otherwise, update the target.
                                    target = assigned_to;
                                }
                            }

                            // If none of our closure's operands matched, then skip to the next
                            // statement.
                            continue;
                        }

                        // Otherwise, look at other types of assignment.
                        let assigned_from = match rvalue {
                            Rvalue::Ref(_, _, assigned_from) => assigned_from,
                            Rvalue::Use(operand) => match operand {
                                Operand::Copy(assigned_from) | Operand::Move(assigned_from) => {
                                    assigned_from
                                }
                                _ => continue,
                            },
                            _ => continue,
                        };
                        debug!(
                            "annotate_argument_and_return_for_borrow: \
                             assigned_from={:?}",
                            assigned_from,
                        );

                        // Find the local from the rvalue.
                        let Some(assigned_from_local) = assigned_from.local_or_deref_local() else { continue };
                        debug!(
                            "annotate_argument_and_return_for_borrow: \
                             assigned_from_local={:?}",
                            assigned_from_local,
                        );

                        // Check if our local matches the target - if so, we've assigned our
                        // borrow to a new place.
                        if assigned_from_local != target {
                            continue;
                        }

                        // If we assigned our `target` into a new place, then we should
                        // check if it was the return place.
                        debug!(
                            "annotate_argument_and_return_for_borrow: \
                             assigned_from_local={:?} assigned_to={:?}",
                            assigned_from_local, assigned_to
                        );
                        if assigned_to == mir::RETURN_PLACE {
                            // If it was then return the annotated closure if there was one,
                            // else, annotate this function.
                            return annotated_closure.or_else(fallback);
                        }

                        // If we didn't assign into the return place, then we just update
                        // the target.
                        target = assigned_to;
                    }
                }
            }

            // Check the terminator if we didn't find anything in the statements.
            let terminator = &self.body[location.block].terminator();
            debug!(
                "annotate_argument_and_return_for_borrow: target={:?} terminator={:?}",
                target, terminator
            );
            if let TerminatorKind::Call { destination, target: Some(_), args, .. } =
                &terminator.kind
            {
                if let Some(assigned_to) = destination.as_local() {
                    debug!(
                        "annotate_argument_and_return_for_borrow: assigned_to={:?} args={:?}",
                        assigned_to, args
                    );
                    for operand in args {
                        let (Operand::Copy(assigned_from) | Operand::Move(assigned_from)) = operand else {
                            continue;
                        };
                        debug!(
                            "annotate_argument_and_return_for_borrow: assigned_from={:?}",
                            assigned_from,
                        );

                        if let Some(assigned_from_local) = assigned_from.local_or_deref_local() {
                            debug!(
                                "annotate_argument_and_return_for_borrow: assigned_from_local={:?}",
                                assigned_from_local,
                            );

                            if assigned_to == mir::RETURN_PLACE && assigned_from_local == target {
                                return annotated_closure.or_else(fallback);
                            }
                        }
                    }
                }
            }
        }

        // If we haven't found an assignment into the return place, then we need not add
        // any annotations.
        debug!("annotate_argument_and_return_for_borrow: none found");
        None
    }

    /// Annotate the first argument and return type of a function signature if they are
    /// references.
    fn annotate_fn_sig(
        &self,
        did: LocalDefId,
        sig: ty::PolyFnSig<'tcx>,
    ) -> Option<AnnotatedBorrowFnSignature<'tcx>> {
        debug!("annotate_fn_sig: did={:?} sig={:?}", did, sig);
        let is_closure = self.infcx.tcx.is_closure(did.to_def_id());
        let fn_hir_id = self.infcx.tcx.hir().local_def_id_to_hir_id(did);
        let fn_decl = self.infcx.tcx.hir().fn_decl_by_hir_id(fn_hir_id)?;

        // We need to work out which arguments to highlight. We do this by looking
        // at the return type, where there are three cases:
        //
        // 1. If there are named arguments, then we should highlight the return type and
        //    highlight any of the arguments that are also references with that lifetime.
        //    If there are no arguments that have the same lifetime as the return type,
        //    then don't highlight anything.
        // 2. The return type is a reference with an anonymous lifetime. If this is
        //    the case, then we can take advantage of (and teach) the lifetime elision
        //    rules.
        //
        //    We know that an error is being reported. So the arguments and return type
        //    must satisfy the elision rules. Therefore, if there is a single argument
        //    then that means the return type and first (and only) argument have the same
        //    lifetime and the borrow isn't meeting that, we can highlight the argument
        //    and return type.
        //
        //    If there are multiple arguments then the first argument must be self (else
        //    it would not satisfy the elision rules), so we can highlight self and the
        //    return type.
        // 3. The return type is not a reference. In this case, we don't highlight
        //    anything.
        let return_ty = sig.output();
        match return_ty.skip_binder().kind() {
            ty::Ref(return_region, _, _) if return_region.has_name() && !is_closure => {
                // This is case 1 from above, return type is a named reference so we need to
                // search for relevant arguments.
                let mut arguments = Vec::new();
                for (index, argument) in sig.inputs().skip_binder().iter().enumerate() {
                    if let ty::Ref(argument_region, _, _) = argument.kind() {
                        if argument_region == return_region {
                            // Need to use the `rustc_middle::ty` types to compare against the
                            // `return_region`. Then use the `rustc_hir` type to get only
                            // the lifetime span.
                            if let hir::TyKind::Ref(lifetime, _) = &fn_decl.inputs[index].kind {
                                // With access to the lifetime, we can get
                                // the span of it.
                                arguments.push((*argument, lifetime.ident.span));
                            } else {
                                bug!("ty type is a ref but hir type is not");
                            }
                        }
                    }
                }

                // We need to have arguments. This shouldn't happen, but it's worth checking.
                if arguments.is_empty() {
                    return None;
                }

                // We use a mix of the HIR and the Ty types to get information
                // as the HIR doesn't have full types for closure arguments.
                let return_ty = sig.output().skip_binder();
                let mut return_span = fn_decl.output.span();
                if let hir::FnRetTy::Return(ty) = &fn_decl.output {
                    if let hir::TyKind::Ref(lifetime, _) = ty.kind {
                        return_span = lifetime.ident.span;
                    }
                }

                Some(AnnotatedBorrowFnSignature::NamedFunction {
                    arguments,
                    return_ty,
                    return_span,
                })
            }
            ty::Ref(_, _, _) if is_closure => {
                // This is case 2 from above but only for closures, return type is anonymous
                // reference so we select
                // the first argument.
                let argument_span = fn_decl.inputs.first()?.span;
                let argument_ty = sig.inputs().skip_binder().first()?;

                // Closure arguments are wrapped in a tuple, so we need to get the first
                // from that.
                if let ty::Tuple(elems) = argument_ty.kind() {
                    let &argument_ty = elems.first()?;
                    if let ty::Ref(_, _, _) = argument_ty.kind() {
                        return Some(AnnotatedBorrowFnSignature::Closure {
                            argument_ty,
                            argument_span,
                        });
                    }
                }

                None
            }
            ty::Ref(_, _, _) => {
                // This is also case 2 from above but for functions, return type is still an
                // anonymous reference so we select the first argument.
                let argument_span = fn_decl.inputs.first()?.span;
                let argument_ty = *sig.inputs().skip_binder().first()?;

                let return_span = fn_decl.output.span();
                let return_ty = sig.output().skip_binder();

                // We expect the first argument to be a reference.
                match argument_ty.kind() {
                    ty::Ref(_, _, _) => {}
                    _ => return None,
                }

                Some(AnnotatedBorrowFnSignature::AnonymousFunction {
                    argument_ty,
                    argument_span,
                    return_ty,
                    return_span,
                })
            }
            _ => {
                // This is case 3 from above, return type is not a reference so don't highlight
                // anything.
                None
            }
        }
    }
}

#[derive(Debug)]
enum AnnotatedBorrowFnSignature<'tcx> {
    NamedFunction {
        arguments: Vec<(Ty<'tcx>, Span)>,
        return_ty: Ty<'tcx>,
        return_span: Span,
    },
    AnonymousFunction {
        argument_ty: Ty<'tcx>,
        argument_span: Span,
        return_ty: Ty<'tcx>,
        return_span: Span,
    },
    Closure {
        argument_ty: Ty<'tcx>,
        argument_span: Span,
    },
}

impl<'tcx> AnnotatedBorrowFnSignature<'tcx> {
    /// Annotate the provided diagnostic with information about borrow from the fn signature that
    /// helps explain.
    pub(crate) fn emit(&self, cx: &mut MirBorrowckCtxt<'_, 'tcx>, diag: &mut Diagnostic) -> String {
        match self {
            &AnnotatedBorrowFnSignature::Closure { argument_ty, argument_span } => {
                diag.span_label(
                    argument_span,
                    format!("has type `{}`", cx.get_name_for_ty(argument_ty, 0)),
                );

                cx.get_region_name_for_ty(argument_ty, 0)
            }
            &AnnotatedBorrowFnSignature::AnonymousFunction {
                argument_ty,
                argument_span,
                return_ty,
                return_span,
            } => {
                let argument_ty_name = cx.get_name_for_ty(argument_ty, 0);
                diag.span_label(argument_span, format!("has type `{}`", argument_ty_name));

                let return_ty_name = cx.get_name_for_ty(return_ty, 0);
                let types_equal = return_ty_name == argument_ty_name;
                diag.span_label(
                    return_span,
                    format!(
                        "{}has type `{}`",
                        if types_equal { "also " } else { "" },
                        return_ty_name,
                    ),
                );

                diag.note(
                    "argument and return type have the same lifetime due to lifetime elision rules",
                );
                diag.note(
                    "to learn more, visit <https://doc.rust-lang.org/book/ch10-03-\
                     lifetime-syntax.html#lifetime-elision>",
                );

                cx.get_region_name_for_ty(return_ty, 0)
            }
            AnnotatedBorrowFnSignature::NamedFunction { arguments, return_ty, return_span } => {
                // Region of return type and arguments checked to be the same earlier.
                let region_name = cx.get_region_name_for_ty(*return_ty, 0);
                for (_, argument_span) in arguments {
                    diag.span_label(*argument_span, format!("has lifetime `{}`", region_name));
                }

                diag.span_label(*return_span, format!("also has lifetime `{}`", region_name,));

                diag.help(&format!(
                    "use data from the highlighted arguments which match the `{}` lifetime of \
                     the return type",
                    region_name,
                ));

                region_name
            }
        }
    }
}

/// Detect whether one of the provided spans is a statement nested within the top-most visited expr
struct ReferencedStatementsVisitor<'a>(&'a [Span], bool);

impl<'a, 'v> Visitor<'v> for ReferencedStatementsVisitor<'a> {
    fn visit_stmt(&mut self, s: &'v hir::Stmt<'v>) {
        match s.kind {
            hir::StmtKind::Semi(expr) if self.0.contains(&expr.span) => {
                self.1 = true;
            }
            _ => {}
        }
    }
}

/// Given a set of spans representing statements initializing the relevant binding, visit all the
/// function expressions looking for branching code paths that *do not* initialize the binding.
struct ConditionVisitor<'b> {
    spans: &'b [Span],
    name: &'b str,
    errors: Vec<(Span, String)>,
}

impl<'b, 'v> Visitor<'v> for ConditionVisitor<'b> {
    fn visit_expr(&mut self, ex: &'v hir::Expr<'v>) {
        match ex.kind {
            hir::ExprKind::If(cond, body, None) => {
                // `if` expressions with no `else` that initialize the binding might be missing an
                // `else` arm.
                let mut v = ReferencedStatementsVisitor(self.spans, false);
                v.visit_expr(body);
                if v.1 {
                    self.errors.push((
                        cond.span,
                        format!(
                            "if this `if` condition is `false`, {} is not initialized",
                            self.name,
                        ),
                    ));
                    self.errors.push((
                        ex.span.shrink_to_hi(),
                        format!("an `else` arm might be missing here, initializing {}", self.name),
                    ));
                }
            }
            hir::ExprKind::If(cond, body, Some(other)) => {
                // `if` expressions where the binding is only initialized in one of the two arms
                // might be missing a binding initialization.
                let mut a = ReferencedStatementsVisitor(self.spans, false);
                a.visit_expr(body);
                let mut b = ReferencedStatementsVisitor(self.spans, false);
                b.visit_expr(other);
                match (a.1, b.1) {
                    (true, true) | (false, false) => {}
                    (true, false) => {
                        if other.span.is_desugaring(DesugaringKind::WhileLoop) {
                            self.errors.push((
                                cond.span,
                                format!(
                                    "if this condition isn't met and the `while` loop runs 0 \
                                     times, {} is not initialized",
                                    self.name
                                ),
                            ));
                        } else {
                            self.errors.push((
                                body.span.shrink_to_hi().until(other.span),
                                format!(
                                    "if the `if` condition is `false` and this `else` arm is \
                                     executed, {} is not initialized",
                                    self.name
                                ),
                            ));
                        }
                    }
                    (false, true) => {
                        self.errors.push((
                            cond.span,
                            format!(
                                "if this condition is `true`, {} is not initialized",
                                self.name
                            ),
                        ));
                    }
                }
            }
            hir::ExprKind::Match(e, arms, loop_desugar) => {
                // If the binding is initialized in one of the match arms, then the other match
                // arms might be missing an initialization.
                let results: Vec<bool> = arms
                    .iter()
                    .map(|arm| {
                        let mut v = ReferencedStatementsVisitor(self.spans, false);
                        v.visit_arm(arm);
                        v.1
                    })
                    .collect();
                if results.iter().any(|x| *x) && !results.iter().all(|x| *x) {
                    for (arm, seen) in arms.iter().zip(results) {
                        if !seen {
                            if loop_desugar == hir::MatchSource::ForLoopDesugar {
                                self.errors.push((
                                    e.span,
                                    format!(
                                        "if the `for` loop runs 0 times, {} is not initialized",
                                        self.name
                                    ),
                                ));
                            } else if let Some(guard) = &arm.guard {
                                self.errors.push((
                                    arm.pat.span.to(guard.body().span),
                                    format!(
                                        "if this pattern and condition are matched, {} is not \
                                         initialized",
                                        self.name
                                    ),
                                ));
                            } else {
                                self.errors.push((
                                    arm.pat.span,
                                    format!(
                                        "if this pattern is matched, {} is not initialized",
                                        self.name
                                    ),
                                ));
                            }
                        }
                    }
                }
            }
            // FIXME: should we also account for binops, particularly `&&` and `||`? `try` should
            // also be accounted for. For now it is fine, as if we don't find *any* relevant
            // branching code paths, we point at the places where the binding *is* initialized for
            // *some* context.
            _ => {}
        }
        walk_expr(self, ex);
    }
}<|MERGE_RESOLUTION|>--- conflicted
+++ resolved
@@ -1,5 +1,6 @@
+use std::iter;
+
 use either::Either;
-use rustc_const_eval::util::CallKind;
 use rustc_data_structures::captures::Captures;
 use rustc_data_structures::fx::FxIndexSet;
 use rustc_errors::{
@@ -9,8 +10,8 @@
 use rustc_hir::def::{DefKind, Res};
 use rustc_hir::intravisit::{walk_block, walk_expr, Visitor};
 use rustc_hir::{AsyncGeneratorKind, GeneratorKind, LangItem};
-use rustc_infer::infer::TyCtxtInferExt;
 use rustc_infer::traits::ObligationCause;
+use rustc_middle::hir::nested_filter::OnlyBodies;
 use rustc_middle::mir::tcx::PlaceTy;
 use rustc_middle::mir::{
     self, AggregateKind, BindingForm, BorrowKind, ClearCrossCrate, ConstraintCategory,
@@ -18,20 +19,19 @@
     ProjectionElem, Rvalue, Statement, StatementKind, Terminator, TerminatorKind, VarBindingForm,
 };
 use rustc_middle::ty::{self, suggest_constraining_type_params, PredicateKind, Ty};
+use rustc_middle::util::CallKind;
 use rustc_mir_dataflow::move_paths::{InitKind, MoveOutIndex, MovePathIndex};
 use rustc_span::def_id::LocalDefId;
 use rustc_span::hygiene::DesugaringKind;
-use rustc_span::symbol::{kw, sym};
+use rustc_span::symbol::{kw, sym, Ident};
 use rustc_span::{BytePos, Span, Symbol};
 use rustc_trait_selection::infer::InferCtxtExt;
 use rustc_trait_selection::traits::ObligationCtxt;
 
 use crate::borrow_set::TwoPhaseActivation;
 use crate::borrowck_errors;
-
 use crate::diagnostics::conflict_errors::StorageDeadOrDrop::LocalStorageDead;
-use crate::diagnostics::find_all_local_uses;
-use crate::diagnostics::mutability_errors::mut_borrow_of_mutable_ref;
+use crate::diagnostics::{find_all_local_uses, CapturedMessageOpt};
 use crate::{
     borrow_set::BorrowData, diagnostics::Instance, prefixes::IsPrefixOf,
     InitializationRequiringAction, MirBorrowckCtxt, PrefixSet, WriteKind,
@@ -183,13 +183,9 @@
                 let move_spans = self.move_spans(moved_place.as_ref(), move_out.source);
                 let move_span = move_spans.args_or_use();
 
-                let move_msg = if move_spans.for_closure() { " into closure" } else { "" };
-
-                let loop_message = if location == move_out.source || move_site.traversed_back_edge {
-                    ", in previous iteration of loop"
-                } else {
-                    ""
-                };
+                let is_move_msg = move_spans.for_closure();
+
+                let is_loop_message = location == move_out.source || move_site.traversed_back_edge;
 
                 if location == move_out.source {
                     is_loop_move = true;
@@ -206,17 +202,21 @@
                         );
                     }
 
+                    let msg_opt = CapturedMessageOpt {
+                        is_partial_move,
+                        is_loop_message,
+                        is_move_msg,
+                        is_loop_move,
+                        maybe_reinitialized_locations_is_empty: maybe_reinitialized_locations
+                            .is_empty(),
+                    };
                     self.explain_captures(
                         &mut err,
                         span,
                         move_span,
                         move_spans,
                         *moved_place,
-                        partially_str,
-                        loop_message,
-                        move_msg,
-                        is_loop_move,
-                        maybe_reinitialized_locations.is_empty(),
+                        msg_opt,
                     );
                 }
                 seen_spans.insert(move_span);
@@ -282,12 +282,21 @@
             }
 
             if needs_note {
-                let span = if let Some(local) = place.as_local() {
-                    Some(self.body.local_decls[local].source_info.span)
+                if let Some(local) = place.as_local() {
+                    let span = self.body.local_decls[local].source_info.span;
+                    err.subdiagnostic(crate::session_diagnostics::TypeNoCopy::Label {
+                        is_partial_move,
+                        ty,
+                        place: &note_msg,
+                        span,
+                    });
                 } else {
-                    None
+                    err.subdiagnostic(crate::session_diagnostics::TypeNoCopy::Note {
+                        is_partial_move,
+                        ty,
+                        place: &note_msg,
+                    });
                 };
-                self.note_type_does_not_implement_copy(&mut err, &note_msg, ty, span, partial_str);
             }
 
             if let UseSpans::FnSelfUse {
@@ -633,11 +642,8 @@
             let Some(default_trait) = tcx.get_diagnostic_item(sym::Default) else {
                 return false;
             };
-            // Regions are already solved, so we must use a fresh InferCtxt,
-            // but the type has region variables, so erase those.
-            tcx.infer_ctxt()
-                .build()
-                .type_implements_trait(default_trait, [tcx.erase_regions(ty)], param_env)
+            self.infcx
+                .type_implements_trait(default_trait, [ty], param_env)
                 .must_apply_modulo_regions()
         };
 
@@ -696,7 +702,7 @@
                 .copied()
                 .find_map(find_fn_kind_from_did),
             ty::Alias(ty::Opaque, ty::AliasTy { def_id, substs, .. }) => tcx
-                .bound_explicit_item_bounds(def_id)
+                .explicit_item_bounds(def_id)
                 .subst_iter_copied(tcx, substs)
                 .find_map(find_fn_kind_from_did),
             ty::Closure(_, substs) => match substs.as_closure().kind() {
@@ -730,13 +736,11 @@
     fn suggest_cloning(&self, err: &mut Diagnostic, ty: Ty<'tcx>, span: Span) {
         let tcx = self.infcx.tcx;
         // Try to find predicates on *generic params* that would allow copying `ty`
-        let infcx = tcx.infer_ctxt().build();
-
         if let Some(clone_trait_def) = tcx.lang_items().clone_trait()
-            && infcx
+            && self.infcx
                 .type_implements_trait(
                     clone_trait_def,
-                    [tcx.erase_regions(ty)],
+                    [ty],
                     self.param_env,
                 )
                 .must_apply_modulo_regions()
@@ -760,12 +764,11 @@
             .and_then(|def_id| tcx.hir().get_generics(def_id))
         else { return; };
         // Try to find predicates on *generic params* that would allow copying `ty`
-        let infcx = tcx.infer_ctxt().build();
-        let ocx = ObligationCtxt::new(&infcx);
+        let ocx = ObligationCtxt::new(&self.infcx);
         let copy_did = tcx.require_lang_item(LangItem::Copy, Some(span));
         let cause = ObligationCause::misc(span, self.mir_def_id());
 
-        ocx.register_bound(cause, self.param_env, infcx.tcx.erase_regions(ty), copy_did);
+        ocx.register_bound(cause, self.param_env, ty, copy_did);
         let errors = ocx.select_all_or_error();
 
         // Only emit suggestion if all required predicates are on generic
@@ -827,11 +830,13 @@
 
         borrow_spans.var_path_only_subdiag(&mut err, crate::InitializationRequiringAction::Borrow);
 
-        move_spans.var_span_label(
-            &mut err,
-            format!("move occurs due to use{}", move_spans.describe()),
-            "moved",
-        );
+        move_spans.var_subdiag(None, &mut err, None, |kind, var_span| {
+            use crate::session_diagnostics::CaptureVarCause::*;
+            match kind {
+                Some(_) => MoveUseInGenerator { var_span },
+                None => MoveUseInClosure { var_span },
+            }
+        });
 
         self.explain_why_borrow_contains_point(location, borrow, None)
             .add_explanation_to_diagnostic(
@@ -868,13 +873,15 @@
             borrow_span,
             &self.describe_any_place(borrow.borrowed_place.as_ref()),
         );
-        borrow_spans.var_subdiag(&mut err, Some(borrow.kind), |kind, var_span| {
+        borrow_spans.var_subdiag(None, &mut err, Some(borrow.kind), |kind, var_span| {
             use crate::session_diagnostics::CaptureVarCause::*;
             let place = &borrow.borrowed_place;
             let desc_place = self.describe_any_place(place.as_ref());
             match kind {
-                Some(_) => BorrowUsePlaceGenerator { place: desc_place, var_span },
-                None => BorrowUsePlaceClosure { place: desc_place, var_span },
+                Some(_) => {
+                    BorrowUsePlaceGenerator { place: desc_place, var_span, is_single_var: true }
+                }
+                None => BorrowUsePlaceClosure { place: desc_place, var_span, is_single_var: true },
             }
         });
 
@@ -946,7 +953,8 @@
                     &msg_borrow,
                     None,
                 );
-                self.suggest_binding_for_closure_capture_self(
+                self.suggest_binding_for_closure_capture_self(&mut err, &issued_spans);
+                self.suggest_using_closure_argument_instead_of_capture(
                     &mut err,
                     issued_borrow.borrowed_place,
                     &issued_spans,
@@ -969,6 +977,11 @@
                     place,
                     issued_borrow.borrowed_place,
                 );
+                self.suggest_using_closure_argument_instead_of_capture(
+                    &mut err,
+                    issued_borrow.borrowed_place,
+                    &issued_spans,
+                );
                 err
             }
 
@@ -988,16 +1001,26 @@
                         immutable_section_description,
                         "mutably borrow",
                     );
-                    borrow_spans.var_span_label(
+                    borrow_spans.var_subdiag(
+                        None,
                         &mut err,
-                        format!(
-                            "borrow occurs due to use of {}{}",
-                            desc_place,
-                            borrow_spans.describe(),
-                        ),
-                        "immutable",
+                        Some(BorrowKind::Unique),
+                        |kind, var_span| {
+                            use crate::session_diagnostics::CaptureVarCause::*;
+                            match kind {
+                                Some(_) => BorrowUsePlaceGenerator {
+                                    place: desc_place,
+                                    var_span,
+                                    is_single_var: true,
+                                },
+                                None => BorrowUsePlaceClosure {
+                                    place: desc_place,
+                                    var_span,
+                                    is_single_var: true,
+                                },
+                            }
+                        },
                     );
-
                     return err;
                 } else {
                     first_borrow_desc = "immutable ";
@@ -1070,32 +1093,48 @@
         };
 
         if issued_spans == borrow_spans {
-            borrow_spans.var_span_label(
+            borrow_spans.var_subdiag(None, &mut err, Some(gen_borrow_kind), |kind, var_span| {
+                use crate::session_diagnostics::CaptureVarCause::*;
+                match kind {
+                    Some(_) => BorrowUsePlaceGenerator {
+                        place: desc_place,
+                        var_span,
+                        is_single_var: false,
+                    },
+                    None => {
+                        BorrowUsePlaceClosure { place: desc_place, var_span, is_single_var: false }
+                    }
+                }
+            });
+        } else {
+            issued_spans.var_subdiag(
+                Some(&self.infcx.tcx.sess.parse_sess.span_diagnostic),
                 &mut err,
-                format!("borrows occur due to use of {}{}", desc_place, borrow_spans.describe(),),
-                gen_borrow_kind.describe_mutability(),
+                Some(issued_borrow.kind),
+                |kind, var_span| {
+                    use crate::session_diagnostics::CaptureVarCause::*;
+                    let borrow_place = &issued_borrow.borrowed_place;
+                    let borrow_place_desc = self.describe_any_place(borrow_place.as_ref());
+                    match kind {
+                        Some(_) => {
+                            FirstBorrowUsePlaceGenerator { place: borrow_place_desc, var_span }
+                        }
+                        None => FirstBorrowUsePlaceClosure { place: borrow_place_desc, var_span },
+                    }
+                },
             );
-        } else {
-            let borrow_place = &issued_borrow.borrowed_place;
-            let borrow_place_desc = self.describe_any_place(borrow_place.as_ref());
-            issued_spans.var_span_label(
+
+            borrow_spans.var_subdiag(
+                Some(&self.infcx.tcx.sess.parse_sess.span_diagnostic),
                 &mut err,
-                format!(
-                    "first borrow occurs due to use of {}{}",
-                    borrow_place_desc,
-                    issued_spans.describe(),
-                ),
-                issued_borrow.kind.describe_mutability(),
-            );
-
-            borrow_spans.var_span_label(
-                &mut err,
-                format!(
-                    "second borrow occurs due to use of {}{}",
-                    desc_place,
-                    borrow_spans.describe(),
-                ),
-                gen_borrow_kind.describe_mutability(),
+                Some(gen_borrow_kind),
+                |kind, var_span| {
+                    use crate::session_diagnostics::CaptureVarCause::*;
+                    match kind {
+                        Some(_) => SecondBorrowUsePlaceGenerator { place: desc_place, var_span },
+                        None => SecondBorrowUsePlaceClosure { place: desc_place, var_span },
+                    }
+                },
             );
         }
 
@@ -1229,8 +1268,6 @@
         }
     }
 
-<<<<<<< HEAD
-=======
     /// Suggest using closure argument instead of capture.
     ///
     /// For example:
@@ -1378,23 +1415,13 @@
         );
     }
 
->>>>>>> eb628775
     fn suggest_binding_for_closure_capture_self(
         &self,
         err: &mut Diagnostic,
-        borrowed_place: Place<'tcx>,
         issued_spans: &UseSpans<'tcx>,
     ) {
         let UseSpans::ClosureUse { capture_kind_span, .. } = issued_spans else { return };
         let hir = self.infcx.tcx.hir();
-
-        // check whether the borrowed place is capturing `self` by mut reference
-        let local = borrowed_place.local;
-        let Some(_) = self
-            .body
-            .local_decls
-            .get(local)
-            .map(|l| mut_borrow_of_mutable_ref(l, self.local_names[local])) else { return };
 
         struct ExpressionFinder<'hir> {
             capture_span: Span,
@@ -1881,9 +1908,12 @@
             err.span_label(borrow_span, "borrowed value does not live long enough");
             err.span_label(drop_span, format!("`{}` dropped here while still borrowed", name));
 
-            let within = if borrow_spans.for_generator() { " by generator" } else { "" };
-
-            borrow_spans.args_span_label(&mut err, format!("value captured here{}", within));
+            borrow_spans.args_subdiag(&mut err, |args_span| {
+                crate::session_diagnostics::CaptureArgLabel::Capture {
+                    is_within: borrow_spans.for_generator(),
+                    args_span,
+                }
+            });
 
             explanation.add_explanation_to_diagnostic(
                 self.infcx.tcx,
@@ -2097,9 +2127,12 @@
             None,
         );
 
-        let within = if borrow_spans.for_generator() { " by generator" } else { "" };
-
-        borrow_spans.args_span_label(&mut err, format!("value captured here{}", within));
+        borrow_spans.args_subdiag(&mut err, |args_span| {
+            crate::session_diagnostics::CaptureArgLabel::Capture {
+                is_within: borrow_spans.for_generator(),
+                args_span,
+            }
+        });
 
         err
     }
@@ -2179,7 +2212,6 @@
             let tcx = self.infcx.tcx;
 
             let return_ty = self.regioncx.universal_regions().unnormalized_output_ty;
-            let return_ty = tcx.erase_regions(return_ty);
 
             // to avoid panics
             if let Some(iter_trait) = tcx.get_diagnostic_item(sym::Iterator)
@@ -2532,11 +2564,14 @@
                     section,
                     "assign",
                 );
-                loan_spans.var_span_label(
-                    &mut err,
-                    format!("borrow occurs due to use{}", loan_spans.describe()),
-                    loan.kind.describe_mutability(),
-                );
+
+                loan_spans.var_subdiag(None, &mut err, Some(loan.kind), |kind, var_span| {
+                    use crate::session_diagnostics::CaptureVarCause::*;
+                    match kind {
+                        Some(_) => BorrowUseInGenerator { var_span },
+                        None => BorrowUseInClosure { var_span },
+                    }
+                });
 
                 self.buffer_error(err);
 
@@ -2546,11 +2581,13 @@
 
         let mut err = self.cannot_assign_to_borrowed(span, loan_span, &descr_place);
 
-        loan_spans.var_span_label(
-            &mut err,
-            format!("borrow occurs due to use{}", loan_spans.describe()),
-            loan.kind.describe_mutability(),
-        );
+        loan_spans.var_subdiag(None, &mut err, Some(loan.kind), |kind, var_span| {
+            use crate::session_diagnostics::CaptureVarCause::*;
+            match kind {
+                Some(_) => BorrowUseInGenerator { var_span },
+                None => BorrowUseInClosure { var_span },
+            }
+        });
 
         self.explain_why_borrow_contains_point(location, loan, None).add_explanation_to_diagnostic(
             self.infcx.tcx,
@@ -2574,7 +2611,7 @@
             Some((method_did, method_substs)),
         ) = (
             &self.body[loan.reserve_location.block].terminator,
-            rustc_const_eval::util::find_self_call(
+            rustc_middle::util::find_self_call(
                 tcx,
                 self.body,
                 loan.assigned_place.local,
