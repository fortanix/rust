[package]
name = "test"
version = "0.0.0"
edition = "2021"

[lib]
crate-type = ["dylib", "rlib"]

[dependencies]
getopts = { version = "0.2.21", features = ['rustc-dep-of-std'] }
std = { path = "../std" }
core = { path = "../core" }
<<<<<<< HEAD
=======
libc = { git = "https://github.com/fortanix/libc.git", branch = "fortanixvme", default-features = false }
>>>>>>> bc9ec790
panic_unwind = { path = "../panic_unwind" }
panic_abort = { path = "../panic_abort" }<|MERGE_RESOLUTION|>--- conflicted
+++ resolved
@@ -10,9 +10,6 @@
 getopts = { version = "0.2.21", features = ['rustc-dep-of-std'] }
 std = { path = "../std" }
 core = { path = "../core" }
-<<<<<<< HEAD
-=======
 libc = { git = "https://github.com/fortanix/libc.git", branch = "fortanixvme", default-features = false }
->>>>>>> bc9ec790
 panic_unwind = { path = "../panic_unwind" }
 panic_abort = { path = "../panic_abort" }