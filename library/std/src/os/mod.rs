//! OS-specific functionality.

#![stable(feature = "os", since = "1.0.0")]
#![allow(missing_docs, nonstandard_style, missing_debug_implementations)]

pub mod raw;

// The code below could be written clearer using `cfg_if!`. However, the items below are
// publicly exported by `std` and external tools can have trouble analysing them because of the use
// of a macro that is not vendored by Rust and included in the toolchain.
// See https://github.com/rust-analyzer/rust-analyzer/issues/6038.

// On certain platforms right now the "main modules" modules that are
// documented don't compile (missing things in `libc` which is empty),
// so just omit them with an empty module and add the "unstable" attribute.

// Unix, linux, wasi and windows are handled a bit differently.
#[cfg(all(
    doc,
    any(
        all(target_arch = "wasm32", not(target_os = "wasi")),
        all(target_vendor = "fortanix", target_env = "sgx")
    )
))]
#[unstable(issue = "none", feature = "std_internals")]
pub mod unix {}
#[cfg(all(
    doc,
    any(
        all(target_arch = "wasm32", not(target_os = "wasi")),
        all(target_vendor = "fortanix", target_env = "sgx")
    )
))]
#[unstable(issue = "none", feature = "std_internals")]
pub mod linux {}
#[cfg(all(
    doc,
    any(
        all(target_arch = "wasm32", not(target_os = "wasi")),
        all(target_vendor = "fortanix", target_env = "sgx")
    )
))]
#[unstable(issue = "none", feature = "std_internals")]
pub mod wasi {}
#[cfg(all(
    doc,
    any(
        all(target_arch = "wasm32", not(target_os = "wasi")),
        all(target_vendor = "fortanix", target_env = "sgx")
    )
))]
#[unstable(issue = "none", feature = "std_internals")]
pub mod windows {}

// unix
#[cfg(not(all(
    doc,
    any(
        all(target_arch = "wasm32", not(target_os = "wasi")),
        all(target_vendor = "fortanix", target_env = "sgx")
    )
)))]
#[cfg(all(not(target_os = "hermit"), any(unix, doc)))]
pub mod unix;

// linux
#[cfg(not(all(
    doc,
    any(
        all(target_arch = "wasm32", not(target_os = "wasi")),
        all(target_vendor = "fortanix", target_env = "sgx")
    )
)))]
#[cfg(any(target_os = "linux", doc))]
pub mod linux;

// wasi
#[cfg(not(all(
    doc,
    any(
        all(target_arch = "wasm32", not(target_os = "wasi")),
        all(target_vendor = "fortanix", target_env = "sgx")
    )
)))]
#[cfg(any(target_os = "wasi", doc))]
pub mod wasi;

// windows
#[cfg(not(all(
    doc,
    any(
        all(target_arch = "wasm32", not(target_os = "wasi")),
        all(target_vendor = "fortanix", target_env = "sgx")
    )
)))]
#[cfg(any(windows, doc))]
pub mod windows;

// Others.
#[cfg(target_os = "android")]
pub mod android;
#[cfg(target_os = "dragonfly")]
pub mod dragonfly;
#[cfg(target_os = "emscripten")]
pub mod emscripten;
#[cfg(target_os = "espidf")]
pub mod espidf;
#[cfg(all(target_vendor = "fortanix", target_env = "sgx"))]
pub mod fortanix_sgx;
#[cfg(target_os = "freebsd")]
pub mod freebsd;
#[cfg(target_os = "fuchsia")]
pub mod fuchsia;
#[cfg(target_os = "haiku")]
pub mod haiku;
#[cfg(target_os = "hermit")]
pub mod hermit;
#[cfg(target_os = "horizon")]
pub mod horizon;
#[cfg(target_os = "illumos")]
pub mod illumos;
#[cfg(target_os = "ios")]
pub mod ios;
#[cfg(target_os = "l4re")]
pub mod l4re;
#[cfg(target_os = "macos")]
pub mod macos;
#[cfg(target_os = "netbsd")]
pub mod netbsd;
#[cfg(target_os = "nto")]
pub mod nto;
#[cfg(target_os = "openbsd")]
pub mod openbsd;
#[cfg(target_os = "redox")]
pub mod redox;
#[cfg(target_os = "solaris")]
pub mod solaris;
#[cfg(target_os = "solid_asp3")]
pub mod solid;
#[cfg(target_os = "vxworks")]
pub mod vxworks;
#[cfg(target_os = "watchos")]
pub(crate) mod watchos;

#[cfg(any(unix, target_os = "wasi", doc))]
<<<<<<< HEAD
pub mod fd;

#[cfg(any(target_os = "linux", target_os = "android", doc))]
mod net;
=======
pub(crate) mod fd;
>>>>>>> bc9ec790
<|MERGE_RESOLUTION|>--- conflicted
+++ resolved
@@ -143,11 +143,7 @@
 pub(crate) mod watchos;
 
 #[cfg(any(unix, target_os = "wasi", doc))]
-<<<<<<< HEAD
-pub mod fd;
+pub(crate) mod fd;
 
 #[cfg(any(target_os = "linux", target_os = "android", doc))]
-mod net;
-=======
-pub(crate) mod fd;
->>>>>>> bc9ec790
+mod net;