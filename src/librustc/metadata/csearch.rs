--- conflicted
+++ resolved
@@ -171,15 +171,6 @@
     decoder::get_associated_consts(cstore.intr.clone(), &*cdata, def.index, tcx)
 }
 
-<<<<<<< HEAD
-=======
-pub fn get_type_name_if_impl(cstore: &cstore::CStore, def: DefId)
-                          -> Option<ast::Name> {
-    let cdata = cstore.get_crate_data(def.krate);
-    decoder::get_type_name_if_impl(&*cdata, def.index)
-}
-
->>>>>>> e82faeb6
 pub fn get_methods_if_impl(cstore: &cstore::CStore,
                                   def: DefId)
                                -> Option<Vec<MethodInfo> > {
