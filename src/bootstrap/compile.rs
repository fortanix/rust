--- conflicted
+++ resolved
@@ -215,12 +215,8 @@
     }
 
     if target == "x86_64-fortanix-unknown-sgx"
-<<<<<<< HEAD
+        || target == "x86_64-unknown-linux-fortanixvme"
         || builder.config.llvm_libunwind(target) == LlvmLibunwind::InTree
-=======
-        || target == "x86_64-unknown-linux-fortanixvme"
-        || builder.config.llvm_libunwind == LlvmLibunwind::InTree
->>>>>>> bc9ec790
             && (target.contains("linux") || target.contains("fuchsia"))
     {
         let libunwind_path =
